--- conflicted
+++ resolved
@@ -234,8 +234,6 @@
                         .setAdditionalEncryptId(signKeyId);
             }
 
-<<<<<<< HEAD
-=======
             KeyIdResult keyIdResult = mKeyIdExtractor.returnKeyIdsFromIntent(data, false,
                     mApiPermissionHelper.getCurrentCallingPackage());
 
@@ -260,7 +258,6 @@
             }
             pgpData.setEncryptionMasterKeyIds(keyIdResult.getKeyIds());
 
->>>>>>> 5708072c
             PgpSignEncryptInputParcel pseInput = new PgpSignEncryptInputParcel(pgpData);
             pseInput.setAllowedKeyIds(getAllowedKeyIds());
 
