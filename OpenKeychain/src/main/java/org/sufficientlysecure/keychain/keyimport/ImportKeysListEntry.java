--- conflicted
+++ resolved
@@ -251,15 +251,9 @@
         this.mKeyId = key.getKeyId();
         this.mKeyIdHex = PgpKeyHelper.convertKeyIdToHex(mKeyId);
 
-<<<<<<< HEAD
-        this.revoked = key.isRevoked();
-        this.fingerprintHex = PgpKeyHelper.convertFingerprintToHex(key.getFingerprint());
-        this.bitStrength = key.getBitStrength();
-=======
-        this.mRevoked = key.maybeRevoked();
+        this.mRevoked = key.isRevoked();
         this.mFingerprintHex = PgpKeyHelper.convertFingerprintToHex(key.getFingerprint());
         this.mBitStrength = key.getBitStrength();
->>>>>>> 70d45478
         final int algorithm = key.getAlgorithm();
         this.mAlgorithm = PgpKeyHelper.getAlgorithmInfo(context, algorithm);
     }
