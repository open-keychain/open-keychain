/*
 * Copyright (C) 2014 Tim Bray <tbray@textuality.com>
 *
 * This program is free software: you can redistribute it and/or modify
 * it under the terms of the GNU General Public License as published by
 * the Free Software Foundation, either version 3 of the License, or
 * (at your option) any later version.
 *
 * This program is distributed in the hope that it will be useful,
 * but WITHOUT ANY WARRANTY; without even the implied warranty of
 * MERCHANTABILITY or FITNESS FOR A PARTICULAR PURPOSE.  See the
 * GNU General Public License for more details.
 *
 * You should have received a copy of the GNU General Public License
 * along with this program.  If not, see <http://www.gnu.org/licenses/>.
 */

package org.sufficientlysecure.keychain.keyimport;

import com.textuality.keybase.lib.KeybaseException;
import com.textuality.keybase.lib.KeybaseQuery;
import com.textuality.keybase.lib.Match;
import com.textuality.keybase.lib.User;

import org.sufficientlysecure.keychain.Constants;
import org.sufficientlysecure.keychain.ui.util.KeyFormattingUtils;
import org.sufficientlysecure.keychain.util.Log;
import org.sufficientlysecure.keychain.util.OkHttpKeybaseClient;
import org.sufficientlysecure.keychain.util.ParcelableProxy;

import java.util.ArrayList;
import java.util.List;

public class KeybaseKeyserver extends Keyserver {

<<<<<<< HEAD
    public KeybaseKeyserver() {
=======
    private Proxy mProxy;

    public KeybaseKeyserver(Proxy proxy) {
        mProxy = proxy;
>>>>>>> c389e543
    }

    @Override
    public ArrayList<ImportKeysListEntry> search(String query, ParcelableProxy proxy) throws QueryFailedException,
            QueryNeedsRepairException {
        ArrayList<ImportKeysListEntry> results = new ArrayList<>();

        if (query.startsWith("0x")) {
            // cut off "0x" if a user is searching for a key id
            query = query.substring(2);
        }
        if (query.isEmpty()) {
            throw new QueryTooShortException();
        }

        try {
            KeybaseQuery keybaseQuery = new KeybaseQuery(new OkHttpKeybaseClient());
            keybaseQuery.setProxy(proxy.getProxy());
            Iterable<Match> matches = keybaseQuery.search(query);
            for (Match match : matches) {
                results.add(makeEntry(match, query));
            }
        } catch (KeybaseException e) {
            Log.e(Constants.TAG, "keybase result parsing error", e);
            throw new QueryFailedException("Unexpected structure in keybase search result: " + e.getMessage());
        }

        return results;
    }

    private ImportKeysListEntry makeEntry(Match match, String query) throws KeybaseException {
        final ImportKeysListEntry entry = new ImportKeysListEntry();
        entry.setQuery(query);

        entry.setRevoked(false); // keybase doesn’t say anything about revoked keys

        String username = match.getUsername();
        String fullName = match.getFullName();
        String fingerprint = match.getFingerprint();
        entry.setFingerprintHex(fingerprint);

        entry.setKeyIdHex("0x" + match.getKeyID());
        // so we can query for the keybase id directly, and to identify the location from which the
        // key is to be retrieved
        entry.setKeybaseName(username);

        final int bitStrength = match.getBitStrength();
        entry.setBitStrength(bitStrength);
        final int algorithmId = match.getAlgorithmId();
        entry.setAlgorithm(KeyFormattingUtils.getAlgorithmInfo(algorithmId, bitStrength, null));

        ArrayList<String> userIds = new ArrayList<>();
        String name = "<keybase.io/" + username + ">";
        if (fullName != null) {
            name = fullName + " " + name;
        }
        userIds.add(name);

        List<String> proofLabels = match.getProofLabels();
        for (String proofLabel : proofLabels) {
            userIds.add(proofLabel);
        }
        entry.setUserIds(userIds);
        entry.setPrimaryUserId(name);
        return entry;
    }

    @Override
    public String get(String id, ParcelableProxy proxy) throws QueryFailedException {
        try {
            KeybaseQuery keybaseQuery = new KeybaseQuery(new OkHttpKeybaseClient());
            keybaseQuery.setProxy(proxy.getProxy());
            return User.keyForUsername(keybaseQuery, id);
        } catch (KeybaseException e) {
            throw new QueryFailedException(e.getMessage());
        }
    }

    @Override
    public void add(String armoredKey, ParcelableProxy proxy) throws AddKeyException {
        throw new AddKeyException();
    }
}<|MERGE_RESOLUTION|>--- conflicted
+++ resolved
@@ -33,14 +33,7 @@
 
 public class KeybaseKeyserver extends Keyserver {
 
-<<<<<<< HEAD
     public KeybaseKeyserver() {
-=======
-    private Proxy mProxy;
-
-    public KeybaseKeyserver(Proxy proxy) {
-        mProxy = proxy;
->>>>>>> c389e543
     }
 
     @Override
