/*
 * Copyright (C) 2010 Thialfihar <thi@thialfihar.org>
 *
 * Licensed under the Apache License, Version 2.0 (the "License");
 * you may not use this file except in compliance with the License.
 * You may obtain a copy of the License at
 *
 *      http://www.apache.org/licenses/LICENSE-2.0
 *
 * Unless required by applicable law or agreed to in writing, software
 * distributed under the License is distributed on an "AS IS" BASIS,
 * WITHOUT WARRANTIES OR CONDITIONS OF ANY KIND, either express or implied.
 * See the License for the specific language governing permissions and
 * limitations under the License.
 */

package org.sufficientlysecure.keychain.ui.widget;

<<<<<<< HEAD
import java.util.regex.Matcher;
import java.util.regex.Pattern;

import org.sufficientlysecure.keychain.R;
import org.sufficientlysecure.keychain.pgp.PgpKeyHelper;

=======
>>>>>>> 68668fd4
import android.content.Context;
import android.text.Editable;
import android.text.TextWatcher;
import android.util.AttributeSet;
import android.util.Patterns;
import android.view.View;
import android.view.View.OnClickListener;
import android.view.ViewGroup;
import android.widget.*;
import com.beardedhen.androidbootstrap.BootstrapButton;
import org.sufficientlysecure.keychain.R;
import org.sufficientlysecure.keychain.helper.ContactHelper;

import java.util.regex.Matcher;
import java.util.regex.Pattern;

public class UserIdEditor extends LinearLayout implements Editor, OnClickListener {
    private EditorListener mEditorListener = null;

    private BootstrapButton mDeleteButton;
    private RadioButton mIsMainUserId;
    private String mOriginalID;
    private EditText mName;
<<<<<<< HEAD
    private String mOriginalName;
    private EditText mEmail;
    private String mOriginalEmail;
=======
    private AutoCompleteTextView mEmail;
>>>>>>> 68668fd4
    private EditText mComment;
    private String mOriginalComment;
    private boolean mOriginallyMainUserID;
    private boolean mIsNewId;

<<<<<<< HEAD
    // see http://www.regular-expressions.info/email.html
    // RFC 2822 if we omit the syntax using double quotes and square brackets
    // android.util.Patterns.EMAIL_ADDRESS is only available as of Android 2.2+
    private static final Pattern EMAIL_PATTERN = Pattern
            .compile(
                    "[a-z0-9!#$%&'*+/=?^_`{|}~-]+(?:\\.[a-z0-9!#$%&'*+/=?^_`{|}~-]+)*@(?:[a-z0-9](?:[a-z0-9-]*[a-z0-9])?\\.)+[a-z0-9](?:[a-z0-9-]*[a-z0-9])?",
                    Pattern.CASE_INSENSITIVE);
=======
    public static class NoNameException extends Exception {
        static final long serialVersionUID = 0xf812773343L;

        public NoNameException(String message) {
            super(message);
        }
    }
>>>>>>> 68668fd4

    public void setCanEdit(boolean bCanEdit) {
        if (!bCanEdit) {
            mDeleteButton.setVisibility(View.INVISIBLE);
            mName.setEnabled(false);
            mIsMainUserId.setEnabled(false);
            mEmail.setEnabled(false);
            mComment.setEnabled(false);
        }
    }

    public static class InvalidEmailException extends Exception {
        static final long serialVersionUID = 0xf812773345L;

        public InvalidEmailException(String message) {
            super(message);
        }
    }

    public UserIdEditor(Context context) {
        super(context);
    }

    public UserIdEditor(Context context, AttributeSet attrs) {
        super(context, attrs);
    }

    TextWatcher mTextWatcher = new TextWatcher() {
        @Override
        public void onTextChanged(CharSequence s, int start, int before, int count) {
        }

        @Override
        public void beforeTextChanged(CharSequence s, int start, int count, int after) {
        }

        @Override
        public void afterTextChanged(Editable s)
        {
            if (mEditorListener != null) {
                mEditorListener.onEdited();
            }
        }
    };

    @Override
    protected void onFinishInflate() {
        setDrawingCacheEnabled(true);
        setAlwaysDrawnWithCacheEnabled(true);

        mDeleteButton = (BootstrapButton) findViewById(R.id.delete);
        mDeleteButton.setOnClickListener(this);
        mIsMainUserId = (RadioButton) findViewById(R.id.isMainUserId);
        mIsMainUserId.setOnClickListener(this);

        mName = (EditText) findViewById(R.id.name);
<<<<<<< HEAD
        mName.addTextChangedListener(mTextWatcher);
        mEmail = (EditText) findViewById(R.id.email);
        mEmail.addTextChangedListener(mTextWatcher);
=======
        mEmail = (AutoCompleteTextView) findViewById(R.id.email);
>>>>>>> 68668fd4
        mComment = (EditText) findViewById(R.id.comment);
        mComment.addTextChangedListener(mTextWatcher);


        mEmail.setThreshold(1); // Start working from first character
        mEmail.setAdapter(
                new ArrayAdapter<String>
                        (this.getContext(), android.R.layout.simple_dropdown_item_1line,
                                ContactHelper.getMailAccounts(getContext())
                        ));
        mEmail.addTextChangedListener(new TextWatcher(){
            @Override
            public void beforeTextChanged(CharSequence charSequence, int i, int i2, int i3) { }

            @Override
            public void onTextChanged(CharSequence charSequence, int i, int i2, int i3) { }

            @Override
            public void afterTextChanged(Editable editable) {
                String email = editable.toString();
                if (email.length() > 0) {
                    Matcher emailMatcher = Patterns.EMAIL_ADDRESS.matcher(email);
                    if (emailMatcher.matches()) {
                        mEmail.setCompoundDrawablesWithIntrinsicBounds(0, 0,
                                    android.R.drawable.presence_online, 0);
                    } else {
                        mEmail.setCompoundDrawablesWithIntrinsicBounds(0, 0,
                                    android.R.drawable.presence_offline, 0);
                    }
                } else {
                    // remove drawable if email is empty
                    mEmail.setCompoundDrawablesWithIntrinsicBounds(0, 0, 0, 0);
                }
            }
        });

        super.onFinishInflate();
    }

    public void setValue(String userId, boolean isMainID, boolean isNewId) {

        mName.setText("");
        mOriginalName = "";
        mComment.setText("");
        mOriginalComment = "";
        mEmail.setText("");
        mOriginalEmail = "";
        mIsNewId = isNewId;
        mOriginalID = userId;

        String[] result = PgpKeyHelper.splitUserId(userId);
        if (result[0] != null) {
            mName.setText(result[0]);
            mOriginalName = result[0];
        }
        if (result[1] != null) {
            mEmail.setText(result[1]);
            mOriginalEmail = result[1];
        }
        if (result[2] != null) {
            mComment.setText(result[2]);
            mOriginalComment = result[2];
        }

        mOriginallyMainUserID = isMainID;
        setIsMainUserId(isMainID);
    }

<<<<<<< HEAD
    public String getValue() throws InvalidEmailException {
=======
    public String getValue() throws NoNameException, NoEmailException {
>>>>>>> 68668fd4
        String name = ("" + mName.getText()).trim();
        String email = ("" + mEmail.getText()).trim();
        String comment = ("" + mComment.getText()).trim();

        String userId = name;
        if (comment.length() > 0) {
            userId += " (" + comment + ")";
        }
        if (email.length() > 0) {
            userId += " <" + email + ">";
        }

        if (userId.equals("")) {
            // ok, empty one...
            return userId;
        }
        //TODO: check gpg accepts an entirely empty ID packet. specs say this is allowed
        return userId;
    }

    public void onClick(View v) {
        final ViewGroup parent = (ViewGroup) getParent();
        if (v == mDeleteButton) {
            boolean wasMainUserId = mIsMainUserId.isChecked();
            parent.removeView(this);
            if (mEditorListener != null) {
                mEditorListener.onDeleted(this, mIsNewId);
            }
            if (wasMainUserId && parent.getChildCount() > 0) {
                UserIdEditor editor = (UserIdEditor) parent.getChildAt(0);
                editor.setIsMainUserId(true);
            }
        } else if (v == mIsMainUserId) {
            for (int i = 0; i < parent.getChildCount(); ++i) {
                UserIdEditor editor = (UserIdEditor) parent.getChildAt(i);
                if (editor == this) {
                    editor.setIsMainUserId(true);
                } else {
                    editor.setIsMainUserId(false);
                }
            }
            if (mEditorListener != null) {
                mEditorListener.onEdited();
            }
        }
    }

    public void setIsMainUserId(boolean value) {
        mIsMainUserId.setChecked(value);
    }

    public boolean isMainUserId() {
        return mIsMainUserId.isChecked();
    }

    public void setEditorListener(EditorListener listener) {
        mEditorListener = listener;
    }

    @Override
    public boolean needsSaving() {
        boolean retval = false; //(mOriginallyMainUserID != isMainUserId());
        retval |= !(mOriginalName.equals( ("" + mName.getText()).trim() ) );
        retval |= !(mOriginalEmail.equals( ("" + mEmail.getText()).trim() ) );
        retval |= !(mOriginalComment.equals( ("" + mComment.getText()).trim() ) );
        retval |= mIsNewId;
        return retval;
    }

    public  boolean getIsOriginallyMainUserID()
    {
        return mOriginallyMainUserID;
    }

    public boolean primarySwapped()
    {
        return (mOriginallyMainUserID != isMainUserId());
    }

    public String getOriginalID()
    {
        return mOriginalID;
    }
}<|MERGE_RESOLUTION|>--- conflicted
+++ resolved
@@ -16,15 +16,11 @@
 
 package org.sufficientlysecure.keychain.ui.widget;
 
-<<<<<<< HEAD
 import java.util.regex.Matcher;
 import java.util.regex.Pattern;
 
 import org.sufficientlysecure.keychain.R;
 import org.sufficientlysecure.keychain.pgp.PgpKeyHelper;
-
-=======
->>>>>>> 68668fd4
 import android.content.Context;
 import android.text.Editable;
 import android.text.TextWatcher;
@@ -35,11 +31,8 @@
 import android.view.ViewGroup;
 import android.widget.*;
 import com.beardedhen.androidbootstrap.BootstrapButton;
-import org.sufficientlysecure.keychain.R;
 import org.sufficientlysecure.keychain.helper.ContactHelper;
 
-import java.util.regex.Matcher;
-import java.util.regex.Pattern;
 
 public class UserIdEditor extends LinearLayout implements Editor, OnClickListener {
     private EditorListener mEditorListener = null;
@@ -48,35 +41,13 @@
     private RadioButton mIsMainUserId;
     private String mOriginalID;
     private EditText mName;
-<<<<<<< HEAD
     private String mOriginalName;
-    private EditText mEmail;
+    private AutoCompleteTextView mEmail;
     private String mOriginalEmail;
-=======
-    private AutoCompleteTextView mEmail;
->>>>>>> 68668fd4
     private EditText mComment;
     private String mOriginalComment;
     private boolean mOriginallyMainUserID;
     private boolean mIsNewId;
-
-<<<<<<< HEAD
-    // see http://www.regular-expressions.info/email.html
-    // RFC 2822 if we omit the syntax using double quotes and square brackets
-    // android.util.Patterns.EMAIL_ADDRESS is only available as of Android 2.2+
-    private static final Pattern EMAIL_PATTERN = Pattern
-            .compile(
-                    "[a-z0-9!#$%&'*+/=?^_`{|}~-]+(?:\\.[a-z0-9!#$%&'*+/=?^_`{|}~-]+)*@(?:[a-z0-9](?:[a-z0-9-]*[a-z0-9])?\\.)+[a-z0-9](?:[a-z0-9-]*[a-z0-9])?",
-                    Pattern.CASE_INSENSITIVE);
-=======
-    public static class NoNameException extends Exception {
-        static final long serialVersionUID = 0xf812773343L;
-
-        public NoNameException(String message) {
-            super(message);
-        }
-    }
->>>>>>> 68668fd4
 
     public void setCanEdit(boolean bCanEdit) {
         if (!bCanEdit) {
@@ -133,13 +104,8 @@
         mIsMainUserId.setOnClickListener(this);
 
         mName = (EditText) findViewById(R.id.name);
-<<<<<<< HEAD
         mName.addTextChangedListener(mTextWatcher);
-        mEmail = (EditText) findViewById(R.id.email);
-        mEmail.addTextChangedListener(mTextWatcher);
-=======
         mEmail = (AutoCompleteTextView) findViewById(R.id.email);
->>>>>>> 68668fd4
         mComment = (EditText) findViewById(R.id.comment);
         mComment.addTextChangedListener(mTextWatcher);
 
@@ -173,6 +139,9 @@
                     // remove drawable if email is empty
                     mEmail.setCompoundDrawablesWithIntrinsicBounds(0, 0, 0, 0);
                 }
+                if (mEditorListener != null) {
+                    mEditorListener.onEdited();
+                }
             }
         });
 
@@ -208,11 +177,7 @@
         setIsMainUserId(isMainID);
     }
 
-<<<<<<< HEAD
-    public String getValue() throws InvalidEmailException {
-=======
-    public String getValue() throws NoNameException, NoEmailException {
->>>>>>> 68668fd4
+    public String getValue() {
         String name = ("" + mName.getText()).trim();
         String email = ("" + mEmail.getText()).trim();
         String comment = ("" + mComment.getText()).trim();
