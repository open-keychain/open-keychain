/*
 * Copyright (C) 2012-2014 Dominik Schürmann <dominik@dominikschuermann.de>
 *
 * This program is free software: you can redistribute it and/or modify
 * it under the terms of the GNU General Public License as published by
 * the Free Software Foundation, either version 3 of the License, or
 * (at your option) any later version.
 *
 * This program is distributed in the hope that it will be useful,
 * but WITHOUT ANY WARRANTY; without even the implied warranty of
 * MERCHANTABILITY or FITNESS FOR A PARTICULAR PURPOSE.  See the
 * GNU General Public License for more details.
 *
 * You should have received a copy of the GNU General Public License
 * along with this program.  If not, see <http://www.gnu.org/licenses/>.
 */

package org.sufficientlysecure.keychain.ui.dialog;

import android.app.Activity;
import android.app.AlertDialog;
import android.app.Dialog;
import android.content.Context;
import android.content.DialogInterface;
import android.content.Intent;
import android.net.Uri;
import android.os.Bundle;
import android.os.Message;
import android.os.Messenger;
import android.os.RemoteException;
import android.support.v4.app.DialogFragment;
import android.view.LayoutInflater;
import android.view.View;
import android.widget.CheckBox;
import android.widget.EditText;
import android.widget.ImageButton;
import android.widget.TextView;

<<<<<<< HEAD
import com.beardedhen.androidbootstrap.BootstrapButton;

import com.devspark.appmsg.AppMsg;
=======
>>>>>>> a9010045
import org.sufficientlysecure.keychain.Constants;
import org.sufficientlysecure.keychain.R;
import org.sufficientlysecure.keychain.helper.FileHelper;
import org.sufficientlysecure.keychain.util.Log;

import java.io.File;

/**
 * This is a file chooser dialog no longer used with KitKat
 */
public class FileDialogFragment extends DialogFragment {
    private static final String ARG_MESSENGER = "messenger";
    private static final String ARG_TITLE = "title";
    private static final String ARG_MESSAGE = "message";
    private static final String ARG_DEFAULT_FILE = "default_file";
    private static final String ARG_CHECKBOX_TEXT = "checkbox_text";

    public static final int MESSAGE_OKAY = 1;

    public static final String MESSAGE_DATA_FILE = "file";
    public static final String MESSAGE_DATA_CHECKED = "checked";

    private Messenger mMessenger;

    private EditText mFilename;
    private ImageButton mBrowse;
    private CheckBox mCheckBox;
    private TextView mMessageTextView;

    private File mFile;

    private static final int REQUEST_CODE = 0x00007004;

    /**
     * Creates new instance of this file dialog fragment
     */
    public static FileDialogFragment newInstance(Messenger messenger, String title, String message,
                                                 File defaultFile, String checkboxText) {
        FileDialogFragment frag = new FileDialogFragment();
        Bundle args = new Bundle();
        args.putParcelable(ARG_MESSENGER, messenger);

        args.putString(ARG_TITLE, title);
        args.putString(ARG_MESSAGE, message);
        args.putString(ARG_DEFAULT_FILE, defaultFile.getAbsolutePath());
        args.putString(ARG_CHECKBOX_TEXT, checkboxText);

        frag.setArguments(args);

        return frag;
    }

    /**
     * Creates dialog
     */
    @Override
    public Dialog onCreateDialog(Bundle savedInstanceState) {
        final Activity activity = getActivity();

        mMessenger = getArguments().getParcelable(ARG_MESSENGER);

        String title = getArguments().getString(ARG_TITLE);
        String message = getArguments().getString(ARG_MESSAGE);
        mFile = new File(getArguments().getString(ARG_DEFAULT_FILE));
        if (!mFile.isAbsolute()) {
            // We use OK dir by default
            mFile = new File(Constants.Path.APP_DIR.getAbsolutePath(), mFile.getName());
        }
        String checkboxText = getArguments().getString(ARG_CHECKBOX_TEXT);

        LayoutInflater inflater = (LayoutInflater) activity
                .getSystemService(Context.LAYOUT_INFLATER_SERVICE);
        CustomAlertDialogBuilder alert = new CustomAlertDialogBuilder(activity);
        alert.setTitle(title);

        View view = inflater.inflate(R.layout.file_dialog, null);

        mMessageTextView = (TextView) view.findViewById(R.id.message);
        mMessageTextView.setText(message);

        mFilename = (EditText) view.findViewById(R.id.input);
<<<<<<< HEAD
        mFilename.setText(mFile.getName());
        mBrowse = (BootstrapButton) view.findViewById(R.id.btn_browse);
=======
        mFilename.setText(mOutputFilename);
        mBrowse = (ImageButton) view.findViewById(R.id.btn_browse);
>>>>>>> a9010045
        mBrowse.setOnClickListener(new View.OnClickListener() {
            public void onClick(View v) {
                // only .asc or .gpg files
                // setting it to text/plain prevents Cynaogenmod's file manager from selecting asc
                // or gpg types!
                FileHelper.openFile(FileDialogFragment.this, Uri.fromFile(mFile), "*/*", REQUEST_CODE);
            }
        });

        mCheckBox = (CheckBox) view.findViewById(R.id.checkbox);
        if (checkboxText == null) {
            mCheckBox.setEnabled(false);
            mCheckBox.setVisibility(View.GONE);
        } else {
            mCheckBox.setEnabled(true);
            mCheckBox.setVisibility(View.VISIBLE);
            mCheckBox.setText(checkboxText);
        }

        alert.setView(view);

        alert.setPositiveButton(android.R.string.ok, new DialogInterface.OnClickListener() {

            @Override
            public void onClick(DialogInterface dialog, int id) {
                dismiss();

                String currentFilename = mFilename.getText().toString();
                if (currentFilename == null || currentFilename.isEmpty()) {
                    // No file is like pressing cancel, UI: maybe disable positive button in this case?
                    return;
                }

                if (mFile == null || currentFilename.startsWith("/")) {
                    mFile = new File(currentFilename);
                } else if (!mFile.getName().equals(currentFilename)) {
                    // We update our File object if user changed name!
                    mFile = new File(mFile.getParentFile(), currentFilename);
                }

                boolean checked = mCheckBox.isEnabled() && mCheckBox.isChecked();

                // return resulting data back to activity
                Bundle data = new Bundle();
                data.putString(MESSAGE_DATA_FILE, mFile.getAbsolutePath());
                data.putBoolean(MESSAGE_DATA_CHECKED, checked);

                sendMessageToHandler(MESSAGE_OKAY, data);
            }
        });

        alert.setNegativeButton(android.R.string.cancel, new DialogInterface.OnClickListener() {

            @Override
            public void onClick(DialogInterface dialog, int id) {
                dismiss();
            }
        });
        return alert.show();
    }

    @Override
    public void onActivityResult(int requestCode, int resultCode, Intent data) {
        switch (requestCode & 0xFFFF) {
            case REQUEST_CODE: {
                if (resultCode == Activity.RESULT_OK && data != null) {
                    File file = new File(data.getData().getPath());
                    if (file.getParentFile().exists()) {
                        mFile = file;
                        mFilename.setText(mFile.getName());
                    } else {
                        AppMsg.makeText(getActivity(), R.string.no_file_selected, AppMsg.STYLE_ALERT).show();
                    }
                }

                break;
            }

            default:
                super.onActivityResult(requestCode, resultCode, data);

                break;
        }
    }

    /**
     * Send message back to handler which is initialized in a activity
     *
     * @param what Message integer you want to send
     */
    private void sendMessageToHandler(Integer what, Bundle data) {
        Message msg = Message.obtain();
        msg.what = what;
        if (data != null) {
            msg.setData(data);
        }

        try {
            mMessenger.send(msg);
        } catch (RemoteException e) {
            Log.w(Constants.TAG, "Exception sending message, Is handler present?", e);
        } catch (NullPointerException e) {
            Log.w(Constants.TAG, "Messenger is null!", e);
        }
    }
}<|MERGE_RESOLUTION|>--- conflicted
+++ resolved
@@ -35,13 +35,6 @@
 import android.widget.EditText;
 import android.widget.ImageButton;
 import android.widget.TextView;
-
-<<<<<<< HEAD
-import com.beardedhen.androidbootstrap.BootstrapButton;
-
-import com.devspark.appmsg.AppMsg;
-=======
->>>>>>> a9010045
 import org.sufficientlysecure.keychain.Constants;
 import org.sufficientlysecure.keychain.R;
 import org.sufficientlysecure.keychain.helper.FileHelper;
@@ -123,13 +116,8 @@
         mMessageTextView.setText(message);
 
         mFilename = (EditText) view.findViewById(R.id.input);
-<<<<<<< HEAD
         mFilename.setText(mFile.getName());
-        mBrowse = (BootstrapButton) view.findViewById(R.id.btn_browse);
-=======
-        mFilename.setText(mOutputFilename);
         mBrowse = (ImageButton) view.findViewById(R.id.btn_browse);
->>>>>>> a9010045
         mBrowse.setOnClickListener(new View.OnClickListener() {
             public void onClick(View v) {
                 // only .asc or .gpg files
