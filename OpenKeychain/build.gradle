--- conflicted
+++ resolved
@@ -46,12 +46,8 @@
     compile 'com.jpardogo.materialtabstrip:library:1.0.9'
     compile 'com.getbase:floatingactionbutton:1.9.0'
     compile 'org.commonjava.googlecode.markdown4j:markdown4j:2.2-cj-1.0'
-<<<<<<< HEAD
-    compile 'com.splitwise:tokenautocomplete:1.3.3@aar'
-=======
     compile 'org.ocpsoft.prettytime:prettytime:3.2.7.Final'
     compile "com.splitwise:tokenautocomplete:1.3.3@aar"
->>>>>>> 5b75b542
     compile 'se.emilsjolander:stickylistheaders:2.6.0'
     compile 'org.sufficientlysecure:html-textview:1.2'
     compile 'com.mikepenz:materialdrawer:3.0.9@aar'
@@ -59,13 +55,9 @@
     compile 'com.mikepenz.iconics:octicons-typeface:2.2.0@aar'
     compile 'com.mikepenz.iconics:meteocons-typeface:1.1.1@aar'
     compile 'com.mikepenz.iconics:community-material-typeface:1.0.0@aar'
-<<<<<<< HEAD
     compile 'com.nispok:snackbar:2.11.0'
     compile 'com.squareup.okhttp:okhttp:2.4.0'
-=======
     compile 'org.thoughtcrime.ssl.pinning:AndroidPinning:1.0.0'
-    compile 'com.nispok:snackbar:2.10.8'
->>>>>>> 5b75b542
 
     // libs as submodules
     compile project(':extern:openpgp-api-lib:openpgp-api')
@@ -216,6 +208,7 @@
     // Disable preDexing, causes com.android.dx.cf.iface.ParseException: bad class file magic (cafebabe) or version (0034.0000) on some systems
     dexOptions {
         preDexLibraries = false
+        javaMaxHeapSize "2g"
     }
 
     packagingOptions {
