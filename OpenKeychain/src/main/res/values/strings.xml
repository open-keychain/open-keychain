--- conflicted
+++ resolved
@@ -63,13 +63,8 @@
     <string name="section_share_key">"Key"</string>
     <string name="section_key_server">"Keyserver"</string>
     <string name="section_fingerprint">"Fingerprint"</string>
-<<<<<<< HEAD
     <string name="section_encrypt">"Encrypt"</string>
     <string name="section_decrypt">"Decrypt / Verify"</string>
-=======
-    <string name="section_encrypt">"Encrypt and/or sign"</string>
-    <string name="section_decrypt">"Decrypt and verify signatures"</string>
->>>>>>> 5b75b542
     <string name="section_current_expiry">"Current expiry"</string>
     <string name="section_new_expiry">"New expiry"</string>
 
@@ -96,14 +91,8 @@
     <string name="btn_add_files">"Add file(s)"</string>
     <string name="btn_share_decrypted_text">"Share decrypted text"</string>
     <string name="btn_copy_decrypted_text">"Copy decrypted text"</string>
-<<<<<<< HEAD
     <string name="btn_decrypt_clipboard">"Read from clipboard"</string>
     <string name="btn_decrypt_files">"Select input file"</string>
-=======
-    <string name="btn_decrypt_clipboard">"Decrypt text from clipboard"</string>
-    <string name="btn_decrypt_and_verify">""</string>
-    <string name="btn_decrypt_files">"Decrypt files"</string>
->>>>>>> 5b75b542
     <string name="btn_encrypt_files">"Encrypt files"</string>
     <string name="btn_encrypt_text">"Encrypt text"</string>
     <string name="btn_add_email">"Add additional email address"</string>
@@ -1337,13 +1326,12 @@
         <item quantity="other">"Failed to delete %d keys"</item>
     </plurals>
 
-<<<<<<< HEAD
     <string name="msg_revoke_error_empty">"Nothing to revoke!"</string>
     <string name="msg_revoke_error_not_found">"Cannot find key to revoke!"</string>
     <string name="msg_revoke_key">"Revoking key %s"</string>
     <string name="msg_revoke_key_fail">"Failed revoking key"</string>
     <string name="msg_revoke_ok">"Successfully revoked key"</string>
-=======
+
     <!-- Linked Identity verification -->
     <string name="msg_lv">"Verifying linked identity…"</string>
     <string name="msg_lv_match">"Searching for token"</string>
@@ -1365,7 +1353,7 @@
     <string name="msg_lv_fetch_error_io">"IO Error!"</string>
     <string name="msg_lv_fetch_error_format">"Format error!"</string>
     <string name="msg_lv_fetch_error_nothing">"Resource not found!"</string>
->>>>>>> 5b75b542
+
 
     <string name="msg_acc_saved">"Account saved"</string>
 
