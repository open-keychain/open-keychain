/*
 * Copyright (C) 2014 Dominik Schürmann <dominik@dominikschuermann.de>
 *
 * This program is free software: you can redistribute it and/or modify
 * it under the terms of the GNU General Public License as published by
 * the Free Software Foundation, either version 3 of the License, or
 * (at your option) any later version.
 *
 * This program is distributed in the hope that it will be useful,
 * but WITHOUT ANY WARRANTY; without even the implied warranty of
 * MERCHANTABILITY or FITNESS FOR A PARTICULAR PURPOSE.  See the
 * GNU General Public License for more details.
 *
 * You should have received a copy of the GNU General Public License
 * along with this program.  If not, see <http://www.gnu.org/licenses/>.
 */

package org.sufficientlysecure.keychain.ui;

import android.app.Activity;
import android.content.Context;
import android.database.Cursor;
import android.net.Uri;
import android.os.Bundle;
import android.support.v4.app.Fragment;
import android.support.v4.app.LoaderManager;
import android.support.v4.content.CursorLoader;
import android.support.v4.content.Loader;
import android.support.v4.widget.CursorAdapter;
import android.view.LayoutInflater;
import android.view.View;
import android.view.ViewGroup;
import android.widget.*;
import com.tokenautocomplete.TokenCompleteTextView;
import org.sufficientlysecure.keychain.Constants;
import org.sufficientlysecure.keychain.R;
<<<<<<< HEAD
=======
import org.sufficientlysecure.keychain.pgp.KeyRing;
>>>>>>> 79f69f2f
import org.sufficientlysecure.keychain.pgp.PgpKeyHelper;
import org.sufficientlysecure.keychain.pgp.exception.PgpGeneralException;
import org.sufficientlysecure.keychain.provider.CachedPublicKeyRing;
import org.sufficientlysecure.keychain.provider.KeychainContract.KeyRings;
import org.sufficientlysecure.keychain.provider.ProviderHelper;
import org.sufficientlysecure.keychain.ui.widget.EncryptKeyCompletionView;
import org.sufficientlysecure.keychain.util.Log;
import org.sufficientlysecure.keychain.util.Notify;

import java.util.ArrayList;
import java.util.Iterator;
import java.util.List;

public class EncryptAsymmetricFragment extends Fragment implements EncryptActivityInterface.UpdateListener {
    public static final String ARG_SIGNATURE_KEY_ID = "signature_key_id";
    public static final String ARG_ENCRYPTION_KEY_IDS = "encryption_key_ids";

    ProviderHelper mProviderHelper;

    // view
    private Spinner mSign;
    private EncryptKeyCompletionView mEncryptKeyView;
    private SelectSignKeyCursorAdapter mSignAdapter = new SelectSignKeyCursorAdapter();

    // model
    private EncryptActivityInterface mEncryptInterface;

    @Override
    public void onNotifyUpdate() {

    }

    @Override
    public void onAttach(Activity activity) {
        super.onAttach(activity);
        try {
            mEncryptInterface = (EncryptActivityInterface) activity;
        } catch (ClassCastException e) {
            throw new ClassCastException(activity.toString() + " must implement EncryptActivityInterface");
        }
    }

    private void setSignatureKeyId(long signatureKeyId) {
        mEncryptInterface.setSignatureKey(signatureKeyId);
    }

    private void setEncryptionKeyIds(long[] encryptionKeyIds) {
        mEncryptInterface.setEncryptionKeys(encryptionKeyIds);
    }

    private void setEncryptionUserIds(String[] encryptionUserIds) {
        mEncryptInterface.setEncryptionUsers(encryptionUserIds);
    }

    /**
     * Inflate the layout for this fragment
     */
    @Override
    public View onCreateView(LayoutInflater inflater, ViewGroup container, Bundle savedInstanceState) {
        View view = inflater.inflate(R.layout.encrypt_asymmetric_fragment, container, false);

        mSign = (Spinner) view.findViewById(R.id.sign);
        mSign.setAdapter(mSignAdapter);
        mSign.setOnItemSelectedListener(new AdapterView.OnItemSelectedListener() {
            @Override
            public void onItemSelected(AdapterView<?> parent, View view, int position, long id) {
                setSignatureKeyId(parent.getAdapter().getItemId(position));
            }

            @Override
            public void onNothingSelected(AdapterView<?> parent) {
                setSignatureKeyId(Constants.key.none);
            }
        });
        mEncryptKeyView = (EncryptKeyCompletionView) view.findViewById(R.id.recipient_list);

        return view;
    }

    @Override
    public void onActivityCreated(Bundle savedInstanceState) {
        super.onActivityCreated(savedInstanceState);

        long signatureKeyId = getArguments().getLong(ARG_SIGNATURE_KEY_ID);
        long[] encryptionKeyIds = getArguments().getLongArray(ARG_ENCRYPTION_KEY_IDS);

        mProviderHelper = new ProviderHelper(getActivity());

        // preselect keys given by arguments (given by Intent to EncryptActivity)
        preselectKeys(signatureKeyId, encryptionKeyIds, mProviderHelper);

        getLoaderManager().initLoader(1, null, new LoaderManager.LoaderCallbacks<Cursor>() {
            @Override
            public Loader<Cursor> onCreateLoader(int id, Bundle args) {
                // This is called when a new Loader needs to be created. This
                // sample only has one Loader, so we don't care about the ID.
                Uri baseUri = KeyRings.buildUnifiedKeyRingsUri();

                // These are the rows that we will retrieve.
                String[] projection = new String[]{
                        KeyRings._ID,
                        KeyRings.MASTER_KEY_ID,
                        KeyRings.KEY_ID,
                        KeyRings.USER_ID,
                        KeyRings.EXPIRY,
                        KeyRings.IS_REVOKED,
                        // can certify info only related to master key
                        KeyRings.CAN_CERTIFY,
                        // has sign may be any subkey
                        KeyRings.HAS_SIGN,
                        KeyRings.HAS_ANY_SECRET,
                        KeyRings.HAS_SECRET
                };

                String where = KeyRings.HAS_ANY_SECRET + " = 1";

                // Now create and return a CursorLoader that will take care of
                // creating a Cursor for the data being displayed.
                return new CursorLoader(getActivity(), baseUri, projection, where, null, null);
                /*return new CursorLoader(getActivity(), KeyRings.buildUnifiedKeyRingsUri(),
                        new String[]{KeyRings.USER_ID, KeyRings.KEY_ID, KeyRings.MASTER_KEY_ID, KeyRings.HAS_ANY_SECRET}, SIGN_KEY_SELECTION,
                        null, null);*/
            }

            @Override
            public void onLoadFinished(Loader<Cursor> loader, Cursor data) {
                mSignAdapter.swapCursor(data);
            }

            @Override
            public void onLoaderReset(Loader<Cursor> loader) {
                mSignAdapter.swapCursor(null);
            }
        });
        mEncryptKeyView.setTokenListener(new TokenCompleteTextView.TokenListener() {
            @Override
            public void onTokenAdded(Object token) {
                if (token instanceof EncryptKeyCompletionView.EncryptionKey) {
                    updateEncryptionKeys();
                }
            }

            @Override
            public void onTokenRemoved(Object token) {
                if (token instanceof EncryptKeyCompletionView.EncryptionKey) {
                    updateEncryptionKeys();
                }
            }
        });
    }

    /**
     * If an Intent gives a signatureMasterKeyId and/or encryptionMasterKeyIds, preselect those!
     *
     * @param preselectedSignatureKeyId
     * @param preselectedEncryptionKeyIds
     */
    private void preselectKeys(long preselectedSignatureKeyId, long[] preselectedEncryptionKeyIds,
                               ProviderHelper providerHelper) {
        // TODO all of this works under the assumption that the first suitable subkey is always used!
        // not sure if we need to distinguish between different subkeys here?
        if (preselectedSignatureKeyId != 0) {
            try {
                CachedPublicKeyRing keyring =
                        providerHelper.getCachedPublicKeyRing(
                                KeyRings.buildUnifiedKeyRingUri(preselectedSignatureKeyId));
                if(keyring.hasAnySecret()) {
                    setSignatureKeyId(keyring.getMasterKeyId());
                }
            } catch (PgpGeneralException e) {
                Log.e(Constants.TAG, "key not found!", e);
            }
        }

        if (preselectedEncryptionKeyIds != null) {
            for (long preselectedId : preselectedEncryptionKeyIds) {
                try {
                    CachedPublicKeyRing ring = providerHelper.getCachedPublicKeyRing(
                            KeyRings.buildUnifiedKeyRingsFindBySubkeyUri(preselectedId));
                    mEncryptKeyView.addObject(mEncryptKeyView.new EncryptionKey(ring));
                } catch (PgpGeneralException e) {
                    Log.e(Constants.TAG, "key not found!", e);
                }
            }
<<<<<<< HEAD
            updateEncryptionKeys();
=======
            if (goodIds.size() > 0) {
                long[] keyIds = new long[goodIds.size()];
                for (int i = 0; i < goodIds.size(); ++i) {
                    keyIds[i] = goodIds.get(i);
                }
                setEncryptionKeyIds(keyIds);
            }
        }
    }

    private void updateView() {
        if (mEncryptionKeyIds == null || mEncryptionKeyIds.length == 0) {
            mSelectKeysButton.setText(getString(R.string.select_keys_button_default));
        } else {
            mSelectKeysButton.setText(getResources().getQuantityString(
                    R.plurals.select_keys_button, mEncryptionKeyIds.length,
                    mEncryptionKeyIds.length));
        }

        if (mSecretKeyId == Constants.key.none) {
            mSign.setChecked(false);
            mMainUserId.setText("");
            mMainUserIdRest.setText("");
        } else {
            // See if we can get a user_id from a unified query
            try {
                String[] userIdSplit = mProviderHelper.getCachedPublicKeyRing(
                        KeyRings.buildUnifiedKeyRingUri(mSecretKeyId)).getSplitPrimaryUserIdWithFallback();

                if (userIdSplit[0] != null) {
                    mMainUserId.setText(userIdSplit[0]);
                } else {
                    mMainUserId.setText(R.string.user_id_no_name);
                }
                if (userIdSplit[1] != null) {
                    mMainUserIdRest.setText(userIdSplit[1]);
                } else {
                    mMainUserIdRest.setText(getString(R.string.label_key_id) + ": "
                            + PgpKeyHelper.convertKeyIdToHex(mSecretKeyId));
                }
            } catch (PgpGeneralException e) {
                Notify.showNotify(getActivity(), "Key not found! This is a bug!", Notify.Style.ERROR);
            }
            mSign.setChecked(true);
>>>>>>> 79f69f2f
        }
    }

    private void updateEncryptionKeys() {
        List<Object> objects = mEncryptKeyView.getObjects();
        List<Long> keyIds = new ArrayList<Long>();
        List<String> userIds = new ArrayList<String>();
        for (Object object : objects) {
            if (object instanceof EncryptKeyCompletionView.EncryptionKey) {
                keyIds.add(((EncryptKeyCompletionView.EncryptionKey) object).getKeyId());
                userIds.add(((EncryptKeyCompletionView.EncryptionKey) object).getUserId());
            }
        }
        long[] keyIdsArr = new long[keyIds.size()];
        Iterator<Long> iterator = keyIds.iterator();
        for (int i = 0; i < keyIds.size(); i++) {
            keyIdsArr[i] = iterator.next();
        }
        setEncryptionKeyIds(keyIdsArr);
        setEncryptionUserIds(userIds.toArray(new String[userIds.size()]));
    }

    private class SelectSignKeyCursorAdapter extends BaseAdapter implements SpinnerAdapter {
        private CursorAdapter inner;
        private int mIndexUserId;
        private int mIndexKeyId;
        private int mIndexMasterKeyId;

        public SelectSignKeyCursorAdapter() {
            inner = new CursorAdapter(null, null, 0) {
                @Override
                public View newView(Context context, Cursor cursor, ViewGroup parent) {
                    return getActivity().getLayoutInflater().inflate(R.layout.encrypt_asymmetric_signkey, null);
                }

                @Override
                public void bindView(View view, Context context, Cursor cursor) {
                    ((TextView) view.findViewById(android.R.id.text1)).setText(cursor.getString(mIndexUserId));
                    view.findViewById(android.R.id.text2).setVisibility(View.VISIBLE);
                    ((TextView) view.findViewById(android.R.id.text2)).setText(PgpKeyHelper.convertKeyIdToHex(cursor.getLong(mIndexKeyId)));
                }

                @Override
                public long getItemId(int position) {
                    mCursor.moveToPosition(position);
                    return mCursor.getLong(mIndexMasterKeyId);
                }
            };
        }

        public Cursor swapCursor(Cursor newCursor) {
            if (newCursor == null) return inner.swapCursor(null);

            mIndexKeyId = newCursor.getColumnIndex(KeyRings.KEY_ID);
            mIndexUserId = newCursor.getColumnIndex(KeyRings.USER_ID);
            mIndexMasterKeyId = newCursor.getColumnIndex(KeyRings.MASTER_KEY_ID);
            if (newCursor.moveToFirst()) {
                do {
                    if (newCursor.getLong(mIndexMasterKeyId) == mEncryptInterface.getSignatureKey()) {
                        mSign.setSelection(newCursor.getPosition() + 1);
                    }
                } while (newCursor.moveToNext());
            }
            return inner.swapCursor(newCursor);
        }

        @Override
        public int getCount() {
            return inner.getCount() + 1;
        }

        @Override
        public Object getItem(int position) {
            if (position == 0) return null;
            return inner.getItem(position - 1);
        }

        @Override
        public long getItemId(int position) {
            if (position == 0) return Constants.key.none;
            return inner.getItemId(position - 1);
        }

        @Override
        public View getView(int position, View convertView, ViewGroup parent) {
            if (position == 0) {
                View v;
                if (convertView == null) {
                    v = inner.newView(null, null, parent);
                } else {
                    v = convertView;
                }
                ((TextView) v.findViewById(android.R.id.text1)).setText("None");
                v.findViewById(android.R.id.text2).setVisibility(View.GONE);
                return v;
            } else {
                return inner.getView(position - 1, convertView, parent);
            }
        }
    }

}<|MERGE_RESOLUTION|>--- conflicted
+++ resolved
@@ -30,14 +30,13 @@
 import android.view.LayoutInflater;
 import android.view.View;
 import android.view.ViewGroup;
-import android.widget.*;
+import android.widget.CheckBox;
+import android.widget.TextView;
+import android.widget.Button;
 import com.tokenautocomplete.TokenCompleteTextView;
+
 import org.sufficientlysecure.keychain.Constants;
 import org.sufficientlysecure.keychain.R;
-<<<<<<< HEAD
-=======
-import org.sufficientlysecure.keychain.pgp.KeyRing;
->>>>>>> 79f69f2f
 import org.sufficientlysecure.keychain.pgp.PgpKeyHelper;
 import org.sufficientlysecure.keychain.pgp.exception.PgpGeneralException;
 import org.sufficientlysecure.keychain.provider.CachedPublicKeyRing;
@@ -45,7 +44,6 @@
 import org.sufficientlysecure.keychain.provider.ProviderHelper;
 import org.sufficientlysecure.keychain.ui.widget.EncryptKeyCompletionView;
 import org.sufficientlysecure.keychain.util.Log;
-import org.sufficientlysecure.keychain.util.Notify;
 
 import java.util.ArrayList;
 import java.util.Iterator;
@@ -222,54 +220,7 @@
                     Log.e(Constants.TAG, "key not found!", e);
                 }
             }
-<<<<<<< HEAD
             updateEncryptionKeys();
-=======
-            if (goodIds.size() > 0) {
-                long[] keyIds = new long[goodIds.size()];
-                for (int i = 0; i < goodIds.size(); ++i) {
-                    keyIds[i] = goodIds.get(i);
-                }
-                setEncryptionKeyIds(keyIds);
-            }
-        }
-    }
-
-    private void updateView() {
-        if (mEncryptionKeyIds == null || mEncryptionKeyIds.length == 0) {
-            mSelectKeysButton.setText(getString(R.string.select_keys_button_default));
-        } else {
-            mSelectKeysButton.setText(getResources().getQuantityString(
-                    R.plurals.select_keys_button, mEncryptionKeyIds.length,
-                    mEncryptionKeyIds.length));
-        }
-
-        if (mSecretKeyId == Constants.key.none) {
-            mSign.setChecked(false);
-            mMainUserId.setText("");
-            mMainUserIdRest.setText("");
-        } else {
-            // See if we can get a user_id from a unified query
-            try {
-                String[] userIdSplit = mProviderHelper.getCachedPublicKeyRing(
-                        KeyRings.buildUnifiedKeyRingUri(mSecretKeyId)).getSplitPrimaryUserIdWithFallback();
-
-                if (userIdSplit[0] != null) {
-                    mMainUserId.setText(userIdSplit[0]);
-                } else {
-                    mMainUserId.setText(R.string.user_id_no_name);
-                }
-                if (userIdSplit[1] != null) {
-                    mMainUserIdRest.setText(userIdSplit[1]);
-                } else {
-                    mMainUserIdRest.setText(getString(R.string.label_key_id) + ": "
-                            + PgpKeyHelper.convertKeyIdToHex(mSecretKeyId));
-                }
-            } catch (PgpGeneralException e) {
-                Notify.showNotify(getActivity(), "Key not found! This is a bug!", Notify.Style.ERROR);
-            }
-            mSign.setChecked(true);
->>>>>>> 79f69f2f
         }
     }
 
