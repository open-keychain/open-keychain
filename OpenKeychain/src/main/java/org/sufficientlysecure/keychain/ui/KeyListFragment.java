--- conflicted
+++ resolved
@@ -610,43 +610,6 @@
         mConsolidateOpHelper.cryptoOperation();
     }
 
-<<<<<<< HEAD
-    private void showMultiExportDialog(long[] masterKeyIds) {
-        mIdsForRepeatAskPassphrase = new ArrayList<>();
-        for (long id : masterKeyIds) {
-            try {
-                if (PassphraseCacheService.getCachedPassphrase(
-                        getActivity(), id, id) == null) {
-                    mIdsForRepeatAskPassphrase.add(id);
-                }
-            } catch (PassphraseCacheService.KeyNotFoundException e) {
-                // This happens when the master key is stripped
-                // and ignore this key.
-            }
-        }
-        mIndex = 0;
-        if (mIdsForRepeatAskPassphrase.size() != 0) {
-            startPassphraseActivity();
-            return;
-        }
-        long[] idsForMultiExport = new long[mIdsForRepeatAskPassphrase.size()];
-        for (int i = 0; i < mIdsForRepeatAskPassphrase.size(); ++i) {
-            idsForMultiExport[i] = mIdsForRepeatAskPassphrase.get(i);
-        }
-        mExportHelper.showExportKeysDialog(idsForMultiExport,
-                Constants.Path.APP_DIR_FILE,
-                mAdapter.isAnySecretSelected());
-    }
-
-    private void startPassphraseActivity() {
-        Intent intent = new Intent(getActivity(), KeyUnlockActivityWrapper.class);
-        long masterKeyId = mIdsForRepeatAskPassphrase.get(mIndex++);
-        intent.putExtra(KeyUnlockActivityWrapper.EXTRA_SUBKEY_ID, masterKeyId);
-        startActivityForResult(intent, REQUEST_REPEAT_PASSPHRASE);
-    }
-
-=======
->>>>>>> 47c07aa3
     @Override
     public void onActivityResult(int requestCode, int resultCode, Intent data) {
         if (mImportOpHelper != null) {
