<?xml version="1.0" encoding="utf-8"?>
<resources>

    <!--
    GENERAL: Please put all strings inside quotes as described in example 1 on
    http://developer.android.com/guide/topics/resources/string-resource.html (scroll down to "Escaping apostrophes and quotes").
    -->

    <string name="app_name">"OpenKeychain"</string>

    <!-- title -->
    <string name="title_select_recipients">"Select Keys"</string>
    <string name="title_select_secret_key">"Select Your Key"</string>
    <string name="title_encrypt_text">"Encrypt Text"</string>
    <string name="title_encrypt_files">"Encrypt Files"</string>
    <string name="title_decrypt">"Decrypt"</string>
    <string name="title_unlock">"Unlock Key"</string>
    <string name="title_add_subkey">"Add subkey"</string>
    <string name="title_edit_key">"Edit Key"</string>
    <string name="title_preferences">"Settings"</string>
    <string name="title_cloud_search_preferences">"Cloud Search Preferences"</string>
    <string name="title_api_registered_apps">"Apps"</string>
    <string name="title_key_server_preference">"Keyservers"</string>
    <string name="title_change_passphrase">"Change Passphrase"</string>
    <string name="title_share_fingerprint_with">"Share fingerprint with…"</string>
    <string name="title_share_key">"Share key with…"</string>
    <string name="title_share_file">"Share file with…"</string>
    <string name="title_share_message">"Share message with…"</string>
    <string name="title_encrypt_to_file">"Encrypt To File"</string>
    <string name="title_decrypt_to_file">"Decrypt To File"</string>
    <string name="title_import_keys">"Import Keys"</string>
    <string name="title_add_keys">"Add Keys"</string>
    <string name="title_export_key">"Export Key"</string>
    <string name="title_export_keys">"Export Keys"</string>
    <string name="title_key_not_found">"Key Not Found"</string>
    <string name="title_send_key">"Upload to Keyserver"</string>
    <string name="title_certify_key">"Certify Identities"</string>
    <string name="title_key_details">"Key Details"</string>
    <string name="title_help">"Help"</string>
    <string name="title_log_display">"Log"</string>
    <string name="title_create_key">"Create Key"</string>
    <string name="title_exchange_keys">"Exchange Keys"</string>
    <string name="title_advanced_key_info">"Advanced Key Info"</string>
    <string name="title_keys">"Keys"</string>
    <string name="title_export_log">"Export Log"</string>

    <!-- section -->
    <string name="section_user_ids">"Identities"</string>
    <string name="section_keys">"Subkeys"</string>
    <string name="section_cloud_search">"Cloud search"</string>
    <string name="section_general">"General"</string>
    <string name="section_defaults">"Defaults"</string>
    <string name="section_advanced">"Advanced"</string>
    <string name="section_passphrase_cache">"Passphrase Cache"</string>
    <string name="section_certify">"Certify"</string>
    <string name="section_actions">"Actions"</string>
    <string name="section_share_key">"Key"</string>
    <string name="section_certification_key">"Your Key used for certification"</string>
    <string name="section_upload_key">"Synchronize Key"</string>
    <string name="section_key_server">"Keyserver"</string>
    <string name="section_fingerprint">"Fingerprint"</string>
    <string name="section_key_to_certify">"Key to be certified"</string>
    <string name="section_decrypt_files">"Files"</string>
    <string name="section_decrypt_text">"Text"</string>
    <string name="section_certs">"Certificates"</string>
    <string name="section_encrypt">"Encrypt"</string>
    <string name="section_decrypt">"Decrypt"</string>

    <!-- button -->
    <string name="btn_decrypt_verify_file">"Decrypt, verify, and save file"</string>
    <string name="btn_decrypt_verify_message">"Decrypt and verify message"</string>
    <string name="btn_encrypt_file">"Encrypt and save file"</string>
    <string name="btn_encrypt_share_file">"Encrypt and share file"</string>
    <string name="btn_save">"Save"</string>
    <string name="btn_do_not_save">"Cancel"</string>
    <string name="btn_delete">"Delete"</string>
    <string name="btn_no_date">"No Expiry"</string>
    <string name="btn_okay">"Okay"</string>
    <string name="btn_export_to_server">"Upload To Keyserver"</string>
    <string name="btn_next">"Next"</string>
    <string name="btn_back">"Back"</string>
    <string name="btn_no">"No"</string>
    <string name="btn_match">"Fingerprints are matching"</string>
    <string name="btn_lookup_key">"Lookup key"</string>
    <string name="btn_share_encrypted_signed">"Encrypt and share message"</string>
    <string name="btn_view_cert_key">"View certification key"</string>
    <string name="btn_create_key">"Create key"</string>
    <string name="btn_add_files">"Add file(s)"</string>
    <string name="btn_add_share_decrypted_text">"Share decrypted text"</string>
    <string name="btn_decrypt_clipboard">"Decrypt text from clipboard"</string>
    <string name="btn_decrypt_and_verify">"and verify signatures"</string>
    <string name="btn_decrypt_files">"Decrypt files"</string>
    <string name="btn_encrypt_files">"Encrypt files"</string>
    <string name="btn_encrypt_text">"Encrypt text"</string>

    <!-- menu -->
    <string name="menu_preferences">"Settings"</string>
    <string name="menu_help">"Help"</string>
    <string name="menu_export_key">"Export to file"</string>
    <string name="menu_delete_key">"Delete key"</string>
    <string name="menu_create_key">"Create my key"</string>
    <string name="menu_import_existing_key">"Import from file"</string>
    <string name="menu_search">"Search"</string>
    <string name="menu_nfc_preferences">"NFC settings"</string>
    <string name="menu_beam_preferences">"Beam settings"</string>
    <string name="menu_key_edit_cancel">"Cancel"</string>
    <string name="menu_encrypt_to">"Encrypt to…"</string>
    <string name="menu_select_all">"Select all"</string>
    <string name="menu_add_keys">"Add keys"</string>
    <string name="menu_search_cloud">"Search cloud"</string>
    <string name="menu_export_all_keys">"Export all keys"</string>
    <string name="menu_advanced">"Show advanced info"</string>
<<<<<<< HEAD
    <string name="menu_export_log">"Export Log"</string>
=======
    <string name="menu_certify_fingerprint">"Verify via fingerprint comparison"</string>
>>>>>>> 1210a80a

    <!-- label -->
    <string name="label_message">"Message"</string>
    <string name="label_file">"File"</string>
    <string name="label_files">"File(s)"</string>
    <string name="label_file_colon">"File:"</string>
    <string name="label_no_passphrase">"No Passphrase"</string>
    <string name="label_passphrase">"Passphrase"</string>
    <string name="label_unlock">"Unlocking…"</string>
    <string name="label_passphrase_again">"Repeat Passphrase"</string>
    <string name="label_algorithm">"Algorithm"</string>
    <string name="label_ascii_armor">"File ASCII Armor"</string>
    <string name="label_file_ascii_armor">"Enable ASCII Armor"</string>
    <string name="label_write_version_header">"Let others know that you're using OpenKeychain"</string>
    <string name="label_write_version_header_summary">"Writes 'OpenKeychain v2.7' to OpenPGP signatures, ciphertext, and exported keys"</string>
    <string name="label_use_default_yubikey_pin">"Use default YubiKey PIN"</string>
    <string name="label_use_num_keypad_for_yubikey_pin">Use number keypad for YubiKey PIN</string>
    <string name="label_label_use_default_yubikey_pin_summary">"Uses default PIN (123456) to access YubiKeys over NFC"</string>
    <string name="label_asymmetric_from">"Signed by:"</string>
    <string name="label_to">"Encrypt to:"</string>
    <string name="label_delete_after_encryption">"Delete file after encryption"</string>
    <string name="label_delete_after_decryption">"Delete after decryption"</string>
    <string name="label_encryption_algorithm">"Encryption algorithm"</string>
    <string name="label_hash_algorithm">"Hash algorithm"</string>
    <string name="label_symmetric">"Encrypt with passphrase"</string>
    <string name="label_passphrase_cache_ttl">"Cache time"</string>
    <string name="label_passphrase_cache_subs">"Cache passphrases by subkey"</string>
    <string name="label_message_compression">"Message compression"</string>
    <string name="label_file_compression">"File compression"</string>
    <string name="label_keyservers">"Keyservers"</string>
    <string name="label_key_id">"Key ID"</string>
    <string name="label_creation">"Creation"</string>
    <string name="label_expiry">"Expiry"</string>
    <string name="label_usage">"Usage"</string>
    <string name="label_key_size">"Key Size"</string>
    <string name="label_ecc_curve">"Elliptic Curve"</string>
    <string name="label_main_user_id">"Primary identity"</string>
    <string name="label_name">"Name"</string>
    <string name="label_comment">"Comment"</string>
    <string name="label_email">"Email"</string>
    <string name="label_send_key">"Synchronize with the cloud"</string>
    <string name="label_fingerprint">"Fingerprint"</string>
    <string name="expiry_date_dialog_title">"Set expiry date"</string>
    <string name="label_first_keyserver_is_used">"(First keyserver listed is preferred)"</string>
    <string name="label_preferred">"preferred"</string>

    <string name="user_id_no_name">"&lt;no name&gt;"</string>
    <string name="none">"&lt;none&gt;"</string>
    <string name="no_key">"&lt;no key&gt;"</string>
    <string name="can_encrypt">"can encrypt"</string>
    <string name="can_sign">"can sign"</string>
    <string name="can_certify">"can certify"</string>
    <string name="can_certify_not">"cannot certify"</string>
    <string name="expired">"expired"</string>
    <string name="revoked">"revoked"</string>

    <plurals name="n_keys">
        <item quantity="one">"1 key"</item>
        <item quantity="other">"%d keys"</item>
    </plurals>

    <plurals name="n_keyservers">
        <item quantity="one">"%d keyserver"</item>
        <item quantity="other">"%d keyservers"</item>
    </plurals>

    <string name="secret_key">"Secret Key:"</string>

    <!-- choice -->
    <string name="choice_none">"None"</string>
    <string name="choice_15secs">"15 secs"</string>
    <string name="choice_1min">"1 min"</string>
    <string name="choice_3mins">"3 mins"</string>
    <string name="choice_5mins">"5 mins"</string>
    <string name="choice_10mins">"10 mins"</string>
    <string name="choice_20mins">"20 mins"</string>
    <string name="choice_40mins">"40 mins"</string>
    <string name="choice_1hour">"1 hour"</string>
    <string name="choice_2hours">"2 hours"</string>
    <string name="choice_4hours">"4 hours"</string>
    <string name="choice_8hours">"8 hours"</string>
    <string name="choice_forever">"forever"</string>
    <string name="dsa">"DSA"</string>
    <string name="elgamal">"ElGamal"</string>
    <string name="rsa">"RSA"</string>
    <string name="ecdh">"ECDH"</string>
    <string name="ecdsa">"ECDSA"</string>
    <string name="filemanager_title_open">"Open…"</string>
    <string name="warning">"Warning"</string>
    <string name="error">"Error"</string>
    <string name="error_message">"Error: %s"</string>

    <!-- key flags -->
    <string name="flag_certify">"Certify"</string>
    <string name="flag_sign">"Sign"</string>
    <string name="flag_encrypt">"Encrypt"</string>
    <string name="flag_authenticate">"Authenticate"</string>

    <!-- sentences -->
    <string name="wrong_passphrase">"Wrong passphrase."</string>
    <string name="no_filemanager_installed">"No compatible file manager installed."</string>
    <string name="passphrases_do_not_match">"The passphrases didn't match."</string>
    <string name="passphrase_must_not_be_empty">"Please enter a passphrase."</string>
    <string name="passphrase_for_symmetric_encryption">"Symmetric encryption."</string>
    <string name="passphrase_for">"Enter passphrase for '%s'"</string>
    <string name="pin_for">"Enter PIN for '%s'"</string>
    <string name="yubikey_pin_for">"Enter PIN to access YubiKey for '%s'"</string>
    <string name="nfc_text">"Hold YubiKey against the back of your device."</string>
    <string name="file_delete_confirmation">"Are you sure you want to delete\n%s?"</string>
    <string name="file_delete_successful">"Successfully deleted."</string>
    <string name="no_file_selected">"Select a file first."</string>
    <string name="encrypt_sign_successful">"Successfully signed and/or encrypted."</string>
    <string name="encrypt_sign_clipboard_successful">"Successfully signed and/or encrypted to clipboard."</string>
    <string name="enter_passphrase_twice">"Enter the passphrase twice."</string>
    <string name="select_encryption_key">"Select at least one encryption key."</string>
    <string name="select_encryption_or_signature_key">"Select at least one encryption key or a signature key."</string>
    <string name="specify_file_to_encrypt_to">"Please specify which file to encrypt to.\nWARNING: File will be overwritten if it exists."</string>
    <string name="specify_file_to_decrypt_to">"Please specify which file to decrypt to.\nWARNING: File will be overwritten if it exists."</string>
    <string name="specify_file_to_export_to">"Please specify which file to export to.\nWARNING: File will be overwritten if it exists."</string>
    <string name="key_deletion_confirmation_multi">"Do you really want to delete all selected public keys?\nYou can't undo this!"</string>
    <string name="secret_key_deletion_confirmation">"Do you really want to delete the SECRET key '%s'?\nYou can't undo this!"</string>
    <string name="public_key_deletetion_confirmation">"Do you really want to delete the public key '%s'?\nYou can't undo this!"</string>
    <string name="also_export_secret_keys">"Also export secret keys"</string>
    <string name="reinstall_openkeychain">"You encountered a known bug with Android. Please reinstall OpenKeychain if you want to link your contacts with keys."</string>

    <string name="key_exported">"Successfully exported 1 key."</string>
    <string name="keys_exported">"Successfully exported %d keys."</string>
    <string name="no_keys_exported">"No keys exported."</string>
    <string name="key_creation_el_gamal_info">"Note: only subkeys support ElGamal."</string>
    <string name="key_not_found">"Couldn't find key %08X."</string>

    <string name="specify_file_to_export_log_to">"Please specify file to export to. \nWARNING: File will be overwritten if it exists."</string>

    <plurals name="bad_keys_encountered">"
        <item quantity="one">"%d bad secret key ignored. Perhaps you exported with the option\n --export-secret-subkeys\nMake sure you export with\n --export-secret-keys\ninstead.""</item>
        <item quantity="other">"%d bad secret keys ignored. Perhaps you exported with the option\n --export-secret-subkeys\nMake sure you export with\n --export-secret-keys\ninstead.""</item>
    </plurals>

    <string name="list_empty">"This list is empty!"</string>
    <string name="nfc_successful">"Successfully sent key with NFC Beam!"</string>
    <string name="key_copied_to_clipboard">"Key has been copied to the clipboard!"</string>
    <string name="fingerprint_copied_to_clipboard">"Fingerprint has been copied to the clipboard!"</string>
    <string name="select_key_to_certify">"Please select a key to be used for certification!"</string>
    <string name="key_too_big_for_sharing">"Key is too big to be shared this way!"</string>
    <string name="text_copied_to_clipboard">"Text has been copied to the clipboard!"</string>

    <!--
         errors
         no punctuation, all lowercase,
         they will be put after "error_message", e.g. "Error: file not found"
    -->
    <string name="error_file_delete_failed">"deleting '%s' failed"</string>
    <string name="error_file_not_found">"file not found"</string>
    <string name="error_no_secret_key_found">"no suitable secret key found"</string>
    <string name="error_external_storage_not_ready">"external storage not ready"</string>
    <string name="error_key_size_minimum512bit">"key size must be at least 512bit"</string>
    <string name="error_unknown_algorithm_choice">"unknown algorithm choice"</string>
    <string name="error_user_id_no_email">"no email found"</string>
    <string name="error_key_needs_a_user_id">"need at least one identity"</string>
    <string name="error_no_signature_passphrase">"no passphrase given"</string>
    <string name="error_no_signature_key">"no signature key given"</string>
    <string name="error_invalid_data">"No valid encrypted or signed OpenPGP content!"</string>
    <string name="error_integrity_check_failed">"integrity check failed! Data has been modified!"</string>
    <string name="error_wrong_passphrase">"wrong passphrase"</string>
    <string name="error_could_not_extract_private_key">"could not extract private key"</string>

    <!-- errors without preceeding Error: -->
    <string name="error_jelly_bean_needed">"You need Android 4.1 to use Android's NFC Beam feature!"</string>
    <string name="error_nfc_needed">"NFC must be enabled!"</string>
    <string name="error_beam_needed">"Beam must be enabled!"</string>
    <string name="error_nothing_import">"No keys found!"</string>
    <string name="error_contacts_key_id_missing">"Retrieving the key ID from contacts failed!"</string>
    <string name="error_generic_report_bug">"A generic error occurred, please create a new bug report for OpenKeychain."</string>

    <!-- results shown after decryption/verification -->
    <string name="decrypt_result_no_signature">"Not Signed"</string>
    <string name="decrypt_result_invalid_signature">"Invalid signature!"</string>
    <string name="decrypt_result_signature_uncertified">"Signed by (not certified!)"</string>
    <string name="decrypt_result_signature_certified">"Signed by"</string>
    <string name="decrypt_result_signature_expired_key">"Key is expired!"</string>
    <string name="decrypt_result_signature_revoked_key">"Key has been revoked!"</string>
    <string name="decrypt_result_signature_missing_key">"Unknown public key"</string>
    <string name="decrypt_result_encrypted">"Encrypted"</string>
    <string name="decrypt_result_not_encrypted">"Not Encrypted"</string>
    <string name="decrypt_result_action_show">"Show"</string>
    <string name="decrypt_result_action_Lookup">"Lookup"</string>
    <string name="decrypt_invalid_text">"Either the signature is invalid or the key has been revoked/is expired. You cannot be sure who wrote the text. Do you still want to display it?"</string>
    <string name="decrypt_invalid_button">"I understand the risks, display it!"</string>

    <!-- Add keys -->
    <string name="add_keys_my_key">"My key:"</string>

    <!-- progress dialogs, usually ending in '…' -->
    <string name="progress_done">"Done."</string>
    <string name="progress_cancel">"Cancel"</string>
    <string name="progress_cancelling">"cancelling…"</string>
    <string name="progress_saving">"saving…"</string>
    <string name="progress_importing">"importing…"</string>
    <string name="progress_exporting">"exporting…"</string>
    <string name="progress_uploading">"uploading…"</string>
    <string name="progress_building_key">"building key…"</string>
    <string name="progress_building_master_key">"building master ring…"</string>
    <string name="progress_generating_rsa">"generating new RSA key…"</string>
    <string name="progress_generating_dsa">"generating new DSA key…"</string>
    <string name="progress_generating_elgamal">"generating new ElGamal key…"</string>
    <string name="progress_generating_ecdsa">"generating new ECDSA key…"</string>
    <string name="progress_generating_ecdh">"generating new ECDH key…"</string>

    <string name="progress_modify">"modifying keyring…"</string>

    <string name="progress_modify_unlock">"unlocking keyring…"</string>
    <string name="progress_modify_adduid">"adding user IDs…"</string>
    <string name="progress_modify_adduat">"adding user attributes…"</string>
    <string name="progress_modify_revokeuid">"revoking user IDs…"</string>
    <string name="progress_modify_primaryuid">"changing primary user ID…"</string>
    <string name="progress_modify_subkeychange">"modifying subkeys…"</string>
    <string name="progress_modify_subkeyrevoke">"revoking subkeys…"</string>
    <string name="progress_modify_subkeystrip">"stripping subkeys…"</string>
    <string name="progress_modify_subkeyadd">"adding subkeys…"</string>
    <string name="progress_modify_passphrase">"changing passphrase…"</string>

    <plurals name="progress_exporting_key">
        <item quantity="one">"exporting key…"</item>
        <item quantity="other">"exporting keys…"</item>
    </plurals>

    <string name="progress_extracting_signature_key">"extracting signature key…"</string>
    <string name="progress_extracting_key">"extracting key…"</string>
    <string name="progress_preparing_streams">"preparing streams…"</string>
    <string name="progress_encrypting">"encrypting data…"</string>
    <string name="progress_decrypting">"decrypting data…"</string>
    <string name="progress_preparing_signature">"preparing signature…"</string>
    <string name="progress_generating_signature">"generating signature…"</string>
    <string name="progress_processing_signature">"processing signature…"</string>
    <string name="progress_verifying_signature">"verifying signature…"</string>
    <string name="progress_signing">"signing…"</string>
    <string name="progress_certifying">"certifying…"</string>
    <string name="progress_reading_data">"reading data…"</string>
    <string name="progress_finding_key">"finding key…"</string>
    <string name="progress_decompressing_data">"decompressing data…"</string>
    <string name="progress_verifying_integrity">"verifying integrity…"</string>
    <string name="progress_deleting_securely">"deleting '%s' securely…"</string>
    <string name="progress_deleting">"deleting keys…"</string>

    <string name="progress_con_saving">"consolidate: saving to cache…"</string>
    <string name="progress_con_reimport">"consolidate: reimporting…"</string>

    <!-- action strings -->
    <string name="hint_keyserver_search_hint">"Name/Email/Key ID…"</string>
    <string name="hint_cloud_search_hint">"Name/Email/Proof/Key…"</string>

    <!-- key bit length selections -->
    <string name="key_size_512">"512"</string>
    <string name="key_size_768">"768"</string>
    <string name="key_size_1024">"1024"</string>
    <string name="key_size_1536">"1536"</string>
    <string name="key_size_2048">"2048"</string>
    <string name="key_size_3072">"3072"</string>
    <string name="key_size_4096">"4096"</string>
    <string name="key_size_8192">"8192"</string>
    <string name="key_size_custom">"Custom key size"</string>
    <string name="key_size_custom_info">"Type custom key length (in bits):"</string>
    <string name="key_size_custom_info_rsa">"RSA key length must be greater than 1024 and at most 16384. Also it must be multiplicity of 8."</string>
    <string name="key_size_custom_info_dsa">"DSA key length must be at least 512 and at most 1024. Also it must be multiplicity of 64."</string>

    <!-- elliptic curve names -->
    <string name="key_curve_nist_p256">"NIST P-256"</string>
    <string name="key_curve_nist_p384">"NIST P-384"</string>
    <string name="key_curve_nist_p521">"NIST P-521"</string>
    <!-- not in for now, see SaveKeyringParcel
    <string name="key_curve_bp_p256">"Brainpool P-256"</string>
    <string name="key_curve_bp_p384">"Brainpool P-384"</string>
    <string name="key_curve_bp_p512">"Brainpool P-512"</string>
    -->

    <!-- compression -->
    <string name="compression_fast">"fast"</string>
    <string name="compression_very_slow">"very slow"</string>

    <!-- Help -->
    <string name="help_tab_start">"Start"</string>
    <string name="help_tab_faq">"FAQ"</string>
    <string name="help_tab_wot">"Web of Trust"</string>
    <string name="help_tab_nfc_beam">"NFC Beam"</string>
    <string name="help_tab_changelog">"Changelog"</string>
    <string name="help_tab_about">"About"</string>
    <string name="help_about_version">"Version:"</string>

    <!-- Import -->
    <string name="import_tab_keyserver">"Keyserver"</string>
    <string name="import_tab_cloud">"Search Cloud"</string>
    <string name="import_tab_direct">"File/Clipboard"</string>
    <string name="import_tab_qr_code">"QR Code/NFC"</string>
    <string name="import_import">"Import selected keys"</string>
    <string name="import_qr_code_wrong">"QR Code malformed! Please try again!"</string>
    <string name="import_qr_code_too_short_fingerprint">"Fingerprint is too short (&lt; 16 characters)"</string>
    <string name="import_qr_code_button">"Scan QR Code"</string>
    <string name="import_qr_code_text">"Place your camera over the QR Code!"</string>

    <!-- Generic result toast -->
    <string name="view_log">"Details"</string>
    <string name="with_warnings">", with warnings"</string>
    <string name="with_cancelled">", until cancelled"</string>

    <!-- Import result toast -->
    <plurals name="import_keys_added_and_updated_1">
        <item quantity="one">"Successfully imported key"</item>
        <item quantity="other">"Successfully imported %1$d keys"</item>
    </plurals>
    <plurals name="import_keys_added_and_updated_2">
        <item quantity="one">"and updated key%2$s."</item>
        <item quantity="other">"and updated %1$d keys%2$s."</item>
    </plurals>
    <plurals name="import_keys_added">
        <item quantity="one">"Successfully imported key%2$s."</item>
        <item quantity="other">"Successfully imported %1$d keys%2$s."</item>
    </plurals>
    <plurals name="import_keys_updated">
        <item quantity="one">"Successfully updated key%2$s."</item>
        <item quantity="other">"Successfully updated %1$d keys%2$s."</item>
    </plurals>
    <plurals name="import_keys_with_errors">
        <item quantity="one">"Import failed for one key!"</item>
        <item quantity="other">"Import failed for %d keys!"</item>
    </plurals>
    <plurals name="import_error">
        <item quantity="one">"Import failed!"</item>
        <item quantity="other">"Import of %d keys failed!"</item>
    </plurals>
    <string name="import_error_nothing">"Nothing to import."</string>
    <string name="import_error_nothing_cancelled">"Import cancelled."</string>

    <!-- Delete result toast -->
    <plurals name="delete_ok_but_fail_1">
        <item quantity="one">"Successfully deleted one key"</item>
        <item quantity="other">"Successfully deleted %1$d keys"</item>
    </plurals>
    <plurals name="delete_ok_but_fail_2">
        <item quantity="one">", but failed deleting one key%2$s."</item>
        <item quantity="other">", but failed deleting %1$d keys%2$s."</item>
    </plurals>
    <plurals name="delete_ok">
        <item quantity="one">"Successfully deleted key%2$s."</item>
        <item quantity="other">"Successfully deleted %1$d keys%2$s."</item>
    </plurals>
    <plurals name="delete_fail">
        <item quantity="one">"Error deleting one key%2$s."</item>
        <item quantity="other">"Error deleting %1$d keys."</item>
    </plurals>
    <string name="delete_nothing">"Nothing to delete."</string>
    <string name="delete_cancelled">"Delete operation cancelled."</string>

    <!-- Certify result toast -->
    <plurals name="certify_keys_ok">
        <item quantity="one">"Successfully certified key%2$s."</item>
        <item quantity="other">"Successfully certified %1$d keys%2$s."</item>
    </plurals>
    <plurals name="certify_keys_with_errors">
        <item quantity="one">"Certification failed!"</item>
        <item quantity="other">"Certification failed for %d keys!"</item>
    </plurals>
    <plurals name="certify_error">
        <item quantity="one">"Certification failed!"</item>
        <item quantity="other">"Certification of %d keys failed!"</item>
    </plurals>

    <!-- Intent labels -->
    <string name="intent_decrypt_file">"Decrypt File with OpenKeychain"</string>
    <string name="intent_import_key">"Import Key with OpenKeychain"</string>
    <string name="intent_send_encrypt">"Encrypt with OpenKeychain"</string>
    <string name="intent_send_decrypt">"Decrypt with OpenKeychain"</string>

    <!-- Remote API -->
    <string name="api_settings_show_info">"Show advanced information"</string>
    <string name="api_settings_hide_info">"Hide advanced information"</string>
    <string name="api_settings_show_advanced">"Show advanced settings"</string>
    <string name="api_settings_hide_advanced">"Hide advanced settings"</string>
    <string name="api_settings_no_key">"No key selected"</string>
    <string name="api_settings_select_key">"Select key"</string>
    <string name="api_settings_create_key">"Create new key for this account"</string>
    <string name="api_settings_save">"Save"</string>
    <string name="api_settings_save_msg">"Account has been saved"</string>
    <string name="api_settings_cancel">"Cancel"</string>
    <string name="api_settings_revoke">"Revoke access"</string>
    <string name="api_settings_start">"Start application"</string>
    <string name="api_settings_delete_account">"Delete account"</string>
    <string name="api_settings_package_name">"Package Name"</string>
    <string name="api_settings_package_signature">"SHA-256 of Package Signature"</string>
    <string name="api_settings_accounts">"Accounts (deprecated API)"</string>
    <string name="api_settings_advanced">"Advanced Information"</string>
    <string name="api_settings_allowed_keys">"Allowed Keys"</string>
    <string name="api_settings_settings">"Settings"</string>
    <string name="api_settings_key">"Account key:"</string>
    <string name="api_settings_accounts_empty">"No accounts attached to this app."</string>
    <string name="api_create_account_text">"No key is configured for this account. Please select one of your existing keys or create a new one.\nApps can only decrypt/sign with the keys selected here!"</string>
    <string name="api_update_account_text">"The key saved for this account has been deleted. Please select a different one!\nApps can only decrypt/sign with the keys selected here!"</string>
    <string name="api_register_text">"The displayed app wants to encrypt/decrypt messages and sign them in your name.\nAllow access?\n\nWARNING: If you do not know why this screen appeared, disallow access! You can revoke access later using the 'Apps' screen."</string>
    <string name="api_register_allow">"Allow access"</string>
    <string name="api_register_disallow">"Disallow access"</string>
    <string name="api_register_error_select_key">"Please select a key!"</string>
    <string name="api_select_pub_keys_missing_text">"No keys were found for these identities:"</string>
    <string name="api_select_pub_keys_dublicates_text">"More than one key exist for these identities:"</string>
    <string name="api_select_pub_keys_text">"Please review the list of recipients!"</string>
    <string name="api_select_pub_keys_text_no_user_ids">"Please select the recipients!"</string>
    <string name="api_error_wrong_signature">"Signature check failed! Have you installed this app from a different source? If you are sure that this is not an attack, revoke this app's registration in OpenKeychain and then register the app again."</string>

    <!-- Share -->
    <string name="share_qr_code_dialog_title">"Share with QR Code"</string>
    <string name="share_nfc_dialog">"Share with NFC"</string>

    <!-- Key list -->
    <plurals name="key_list_selected_keys">
        <item quantity="one">"1 key selected."</item>
        <item quantity="other">"%d keys selected."</item>
    </plurals>

    <string name="key_list_empty_text1">"No keys found!"</string>
    <string name="key_list_filter_show_all">"Show all keys"</string>
    <string name="key_list_filter_show_certified">"Show certified keys only"</string>

    <!-- Key view -->
    <string name="key_view_action_edit">"Edit key"</string>
    <string name="key_view_action_encrypt">"Encrypt text"</string>
    <string name="key_view_action_encrypt_files">"files"</string>
    <string name="key_view_action_certify">"Certify identities"</string>
    <string name="key_view_action_update">"Update from keyserver"</string>
    <string name="key_view_action_share_with">"Share with…"</string>
    <string name="key_view_action_share_nfc">"Share over NFC"</string>
    <string name="key_view_action_upload">"Upload to keyserver"</string>
    <string name="key_view_tab_main">"Main Info"</string>
    <string name="key_view_tab_share">"Share"</string>
    <string name="key_view_tab_keys">"Subkeys"</string>
    <string name="key_view_tab_certs">"Certificates"</string>
    <string name="user_id_info_revoked_title">"Revoked"</string>
    <string name="user_id_info_revoked_text">"This identity has been revoked by the key owner. It is no longer valid."</string>
    <string name="user_id_info_certified_title">"Certified"</string>
    <string name="user_id_info_certified_text">"This identity has been certified by you."</string>
    <string name="user_id_info_uncertified_title">"Not certified"</string>
    <string name="user_id_info_uncertified_text">"This identity has not been certified yet. You cannot be sure if the identity really corresponds to a specific person."</string>
    <string name="user_id_info_invalid_title">"Invalid"</string>
    <string name="user_id_info_invalid_text">"Something is wrong with this identity!"</string>

    <!-- Edit key -->
    <string name="edit_key_action_change_passphrase">"Change Passphrase"</string>
    <string name="edit_key_action_add_identity">"Add Identity"</string>
    <string name="edit_key_action_add_subkey">"Add Subkey"</string>
    <string name="edit_key_edit_user_id_title">"Select an action!"</string>
    <string-array name="edit_key_edit_user_id">
        <item>"Change to Primary Identity"</item>
        <item>"Revoke Identity"</item>
    </string-array>
    <string-array name="edit_key_edit_user_id_revert_revocation">
        <item>"Revert revocation"</item>
    </string-array>
    <string name="edit_key_edit_user_id_revoked">"This identity has been revoked. This cannot be undone."</string>
    <string name="edit_key_edit_subkey_title">"Select an action!"</string>
    <string-array name="edit_key_edit_subkey">
        <item>"Change Expiry"</item>
        <item>"Revoke Subkey"</item>
        <item>"Strip Subkey"</item>
    </string-array>
    <string name="edit_key_new_subkey">"new subkey"</string>
    <string name="edit_key_select_flag">"Please select at least one flag!"</string>
    <string name="edit_key_error_add_identity">"Add at least one identity!"</string>
    <string name="edit_key_error_add_subkey">"Add at least one subkey!"</string>

    <!-- Create key -->
    <string name="create_key_upload">"Upload key to keyserver"</string>
    <string name="create_key_empty">"This field is required"</string>
    <string name="create_key_passphrases_not_equal">"Passphrases do not match"</string>
    <string name="create_key_final_text">"You entered the following identity:"</string>
    <string name="create_key_final_robot_text">"Creating a key may take a while, have a cup of coffee in the meantime…"</string>
    <string name="create_key_rsa">"(3 subkeys, RSA, 4096 bit)"</string>
    <string name="create_key_custom">"(custom key configuration)"</string>
    <string name="create_key_text">"Enter your full name, email address, and choose a passhrase."</string>
    <string name="create_key_hint_full_name">"Full Name, e.g. Max Mustermann"</string>
    <string name="create_key_edit">"Change key configuration"</string>

    <!-- View key -->
    <string name="view_key_revoked">"Revoked: Key must not be used anymore!"</string>
    <string name="view_key_expired">"Expired: The contact needs to extend the keys validity!"</string>
    <string name="view_key_expired_secret">"Expired: You can extend the keys validity by editing it!"</string>
    <string name="view_key_my_key">"My Key"</string>
    <string name="view_key_verified">"Verified Key"</string>
    <string name="view_key_unverified">"Unverified: Scan QR Code to verify key!"</string>

    <!-- Navigation Drawer -->
    <string name="nav_keys">"Keys"</string>
    <string name="nav_encrypt_decrypt">"Encrypt/Decrypt"</string>
    <string name="nav_apps">"Apps"</string>
    <string name="drawer_open">"Open navigation drawer"</string>
    <string name="drawer_close">"Close navigation drawer"</string>
    <string name="my_keys">"My Keys"</string>

    <!-- hints -->
    <string name="encrypt_content_edit_text_hint">"Type text"</string>

    <!-- certs -->
    <string name="cert_default">"default"</string>
    <string name="cert_none">"none"</string>
    <string name="cert_casual">"casual"</string>
    <string name="cert_positive">"positive"</string>
    <string name="cert_revoke">"revoked"</string>
    <string name="cert_verify_ok">"OK"</string>
    <string name="cert_verify_failed">"failed!"</string>
    <string name="cert_verify_error">"error!"</string>
    <string name="cert_verify_unavailable">"key unavailable"</string>

    <!-- LogType log messages. Errors should have _ERROR_ in their name and end with a ! -->

    <string name="msg_internal_error">"Internal error!"</string>
    <string name="msg_cancelled">"Operation cancelled."</string>

    <!-- Import Public log entries -->
    <string name="msg_ip_apply_batch">"Applying insert batch operation."</string>
    <string name="msg_ip_bad_type_secret">"Tried to import secret keyring as public. This is a bug, please file a report!"</string>
    <string name="msg_ip_delete_old_fail">"No old key deleted (creating a new one?)"</string>
    <string name="msg_ip_delete_old_ok">"Deleted old key from database"</string>
    <string name="msg_ip_encode_fail">"Operation failed due to encoding error"</string>
    <string name="msg_ip_error_io_exc">"Operation failed due to i/o error"</string>
    <string name="msg_ip_error_op_exc">"Operation failed due to database error"</string>
    <string name="msg_ip_error_remote_ex">"Operation failed due to internal error"</string>
    <string name="msg_ip">"Importing public keyring %s"</string>
    <string name="msg_ip_insert_keyring">"Encoding keyring data"</string>
    <string name="msg_ip_insert_keys">"Parsing keys"</string>
    <string name="msg_ip_prepare">"Preparing database operations"</string>
    <string name="msg_ip_master">"Processing master key %s"</string>
    <string name="msg_ip_master_expired">"Keyring expired on %s"</string>
    <string name="msg_ip_master_expires">"Keyring expires on %s"</string>
    <string name="msg_ip_master_flags_unspecified">"Master flags: unspecified (assuming all)"</string>
    <string name="msg_ip_master_flags_cesa">"Master flags: certify, encrypt, sign, authenticate"</string>
    <string name="msg_ip_master_flags_cesx">"Master flags: certify, encrypt, sign"</string>
    <string name="msg_ip_master_flags_cexa">"Master flags: certify, encrypt, authenticate"</string>
    <string name="msg_ip_master_flags_cexx">"Master flags: certify, encrypt"</string>
    <string name="msg_ip_master_flags_cxsa">"Master flags: certify, sign, authenticate"</string>
    <string name="msg_ip_master_flags_cxsx">"Master flags: certify, sign"</string>
    <string name="msg_ip_master_flags_cxxa">"Master flags: certify, authenticate"</string>
    <string name="msg_ip_master_flags_cxxx">"Master flags: certify"</string>
    <string name="msg_ip_master_flags_xesa">"Master flags: encrypt, sign, authenticate"</string>
    <string name="msg_ip_master_flags_xesx">"Master flags: encrypt, sign"</string>
    <string name="msg_ip_master_flags_xexa">"Master flags: encrypt, authenticate"</string>
    <string name="msg_ip_master_flags_xexx">"Master flags: encrypt"</string>
    <string name="msg_ip_master_flags_xxsa">"Master flags: sign, authenticate"</string>
    <string name="msg_ip_master_flags_xxsx">"Master flags: sign"</string>
    <string name="msg_ip_master_flags_xxxa">"Master flags: authenticate"</string>
    <string name="msg_ip_master_flags_xxxx">"Master flags: none"</string>
    <string name="msg_ip_merge_public">"Merging imported data into existing public keyring"</string>
    <string name="msg_ip_merge_secret">"Merging imported data into existing public keyring"</string>
    <string name="msg_ip_subkey">"Processing subkey %s"</string>
    <string name="msg_ip_subkey_expired">"Subkey expired on %s"</string>
    <string name="msg_ip_subkey_expires">"Subkey expires on %s"</string>
    <string name="msg_ip_subkey_flags_unspecified">"Subkey flags: unspecified (assuming all)"</string>
    <string name="msg_ip_subkey_flags_cesa">"Subkey flags: certify, encrypt, sign, authenticate"</string>
    <string name="msg_ip_subkey_flags_cesx">"Subkey flags: certify, encrypt, sign"</string>
    <string name="msg_ip_subkey_flags_cexa">"Subkey flags: certify, encrypt, authenticate"</string>
    <string name="msg_ip_subkey_flags_cexx">"Subkey flags: certify, encrypt"</string>
    <string name="msg_ip_subkey_flags_cxsa">"Subkey flags: certify, sign, authenticate"</string>
    <string name="msg_ip_subkey_flags_cxsx">"Subkey flags: certify, sign"</string>
    <string name="msg_ip_subkey_flags_cxxa">"Subkey flags: certify, authenticate"</string>
    <string name="msg_ip_subkey_flags_cxxx">"Subkey flags: certify"</string>
    <string name="msg_ip_subkey_flags_xesa">"Subkey flags: encrypt, sign, authenticate"</string>
    <string name="msg_ip_subkey_flags_xesx">"Subkey flags: encrypt, sign"</string>
    <string name="msg_ip_subkey_flags_xexa">"Subkey flags: encrypt, authenticate"</string>
    <string name="msg_ip_subkey_flags_xexx">"Subkey flags: encrypt"</string>
    <string name="msg_ip_subkey_flags_xxsa">"Subkey flags: sign, authenticate"</string>
    <string name="msg_ip_subkey_flags_xxsx">"Subkey flags: sign"</string>
    <string name="msg_ip_subkey_flags_xxxa">"Subkey flags: authenticate"</string>
    <string name="msg_ip_subkey_flags_xxxx">"Subkey flags: none"</string>
    <string name="msg_ip_success">"Successfully imported public keyring"</string>
    <string name="msg_ip_success_identical">"Keyring contains no new data, nothing to do"</string>
    <string name="msg_ip_reinsert_secret">"Re-inserting secret key"</string>
    <string name="msg_ip_uid_cert_bad">"Encountered bad certificate!"</string>
    <string name="msg_ip_uid_cert_error">"Error processing certificate!"</string>
    <string name="msg_ip_uid_cert_nonrevoke">"Already have a non-revokable certificate, skipping."</string>
    <string name="msg_ip_uid_cert_old">"Certificate is older than previous, skipping."</string>
    <string name="msg_ip_uid_cert_new">"Certificate is more recent, replacing previous."</string>
    <string name="msg_ip_uid_cert_good">"Found good certificate by %1$s"</string>
    <string name="msg_ip_uid_cert_good_revoke">"Found good certificate revocation by %1$s"</string>
    <plurals name="msg_ip_uid_certs_unknown">
        <item quantity="one">"Ignoring one certificate issued by an unknown public key"</item>
        <item quantity="other">"Ignoring %s certificates issued by unknown public keys"</item>
    </plurals>
    <string name="msg_ip_uid_classifying_zero">"Classifying user IDs (no trusted keys available)"</string>
    <plurals name="msg_ip_uid_classifying">
        <item quantity="one">"Classifying user IDs (using one trusted key)"</item>
        <item quantity="other">"Classifying user IDs (using %s trusted keys)"</item>
    </plurals>
    <string name="msg_ip_uid_reorder">"Re-ordering user IDs"</string>
    <string name="msg_ip_uid_processing">"Processing user ID %s"</string>
    <string name="msg_ip_uid_revoked">"User ID is revoked"</string>

    <string name="msg_ip_uat_processing_image">"Processing user attribute of type image"</string>
    <string name="msg_ip_uat_processing_unknown">"Processing user attribute of unknown type"</string>
    <string name="msg_ip_uat_cert_bad">"Encountered bad certificate!"</string>
    <string name="msg_ip_uat_cert_error">"Error processing certificate!"</string>
    <string name="msg_ip_uat_cert_nonrevoke">"Already have a non-revokable certificate, skipping."</string>
    <string name="msg_ip_uat_cert_old">"Certificate is older than previous, skipping."</string>
    <string name="msg_ip_uat_cert_new">"Certificate is more recent, replacing previous."</string>
    <string name="msg_ip_uat_cert_good">"Found good certificate by %1$s"</string>
    <string name="msg_ip_uat_cert_good_revoke">"Found good certificate revocation by %1$s"</string>
    <plurals name="msg_ip_uat_certs_unknown">
        <item quantity="one">"Ignoring one certificate issued by an unknown public key"</item>
        <item quantity="other">"Ignoring %s certificates issued by unknown public keys"</item>
    </plurals>
    <string name="msg_ip_uat_classifying">"Classifying user attributes"</string>
    <string name="msg_ip_uat_revoked">"User attribute is revoked"</string>

    <string name="msg_is_bad_type_public">"Tried to import public keyring as secret. This is a bug, please file a report!"</string>
    <string name="msg_is_bad_type_uncanon">"Tried to import a keyring without canonicalization. This is a bug, please file a report!"</string>

    <!-- Import Secret log entries -->
    <string name="msg_is">"Importing secret key %s"</string>
    <string name="msg_is_db_exception">"Database error!"</string>
    <string name="msg_is_importing_subkeys">"Processing secret subkeys"</string>
    <string name="msg_is_error_io_exc">"Error encoding keyring"</string>
    <string name="msg_is_merge_public">"Merging imported data into existing public keyring"</string>
    <string name="msg_is_merge_secret">"Merging imported data into existing public keyring"</string>
    <string name="msg_is_merge_special">"Merging in self-certificates data from public keyring"</string>
    <string name="msg_is_pubring_generate">"Generating public keyring from secret keyring"</string>
    <string name="msg_is_subkey_nonexistent">"Subkey %s unavailable in secret key"</string>
    <string name="msg_is_subkey_ok">"Marked secret subkey %s as available"</string>
    <string name="msg_is_subkey_empty">"Marked secret subkey %s as available, with empty passphrase"</string>
    <string name="msg_is_subkey_pin">"Marked secret subkey %s as available, with PIN"</string>
    <string name="msg_is_subkey_stripped">"Marked secret subkey %s as stripped"</string>
    <string name="msg_is_subkey_divert">"Marked secret subkey %s as 'divert to smartcard/NFC'"</string>
    <string name="msg_is_success_identical">"Keyring contains no new data, nothing to do"</string>
    <string name="msg_is_success">"Successfully imported secret keyring"</string>

    <!-- Keyring Canonicalization log entries -->
    <string name="msg_kc_public">"Canonicalizing public keyring %s"</string>
    <string name="msg_kc_secret">"Canonicalizing secret keyring %s"</string>
    <string name="msg_kc_error_v3">"This is an OpenPGP version 3 key, which has been deprecated and is no longer supported!"</string>
    <string name="msg_kc_error_no_uid">"Keyring has no valid user IDs!"</string>
    <string name="msg_kc_error_master_algo">"The master key uses an unknown (%s) algorithm!"</string>
    <string name="msg_kc_error_dup_key">"Subkey %s occurs twice in keyring. Keyring is malformed, not importing!"</string>
    <string name="msg_kc_master">"Processing master key"</string>
    <string name="msg_kc_master_bad_type">"Removing master key certificate of unknown type (%s)"</string>
    <string name="msg_kc_master_bad_local">"Removing master key certificate with "local" flag"</string>
    <string name="msg_kc_master_bad_err">"Removing bad master key certificate"</string>
    <string name="msg_kc_master_bad_time">"Removing keyring revocation certificate with future timestamp"</string>
    <string name="msg_kc_master_bad_type_uid">"Removing user ID certificate in bad position"</string>
    <string name="msg_kc_master_bad">"Removing bad master key certificate"</string>
    <string name="msg_kc_master_local">"Removing master key certificate with "local" flag"</string>
    <string name="msg_kc_revoke_dup">"Removing redundant keyring revocation certificate"</string>
    <string name="msg_kc_notation_dup">"Removing redundant notation certificate"</string>
    <string name="msg_kc_notation_empty">"Removing empty notation certificate"</string>
    <string name="msg_kc_sub">"Processing subkey %s"</string>
    <string name="msg_kc_sub_bad">"Removing invalid subkey binding certificate"</string>
    <string name="msg_kc_sub_bad_err">"Removing bad subkey binding certificate"</string>
    <string name="msg_kc_sub_bad_local">"Removing subkey binding certificate with "local" flag"</string>
    <string name="msg_kc_sub_bad_keyid">"Subkey binding issuer id mismatch"</string>
    <string name="msg_kc_sub_bad_time">"Removing subkey binding certificate with future timestamp"</string>
    <string name="msg_kc_sub_bad_type">"Unknown subkey certificate type: %s"</string>
    <string name="msg_kc_sub_dup">"Removing redundant subkey binding certificate"</string>
    <string name="msg_kc_sub_primary_bad">"Removing subkey binding certificate due to invalid primary binding certificate"</string>
    <string name="msg_kc_sub_primary_bad_err">"Removing subkey binding certificate due to bad primary binding certificate"</string>
    <string name="msg_kc_sub_primary_none">"Removing subkey binding certificate due to missing primary binding certificate"</string>
    <string name="msg_kc_sub_no_cert">"No valid certificate found for %s, removing from ring"</string>
    <string name="msg_kc_sub_revoke_bad_err">"Removing bad subkey revocation certificate"</string>
    <string name="msg_kc_sub_revoke_bad">"Removing bad subkey revocation certificate"</string>
    <string name="msg_kc_sub_revoke_dup">"Removing redundant subkey revocation certificate"</string>
    <string name="msg_kc_sub_unknown_algo">"Subkey uses an unknown algorithm, not importing…"</string>
    <string name="msg_kc_sub_algo_bad_encrpyt">"Subkey has encryption usage flag, but algorithm is not suitable for encryption."</string>
    <string name="msg_kc_sub_algo_bad_sign">"Subkey has signing usage flag, but algorithm is not suitable for signing."</string>
    <string name="msg_kc_success">"Keyring canonicalization successful, no changes"</string>
    <plurals name="msg_kc_success_bad">
        <item quantity="one">"Keyring canonicalization successful, removed one erroneous certificate"</item>
        <item quantity="other">"Keyring canonicalization successful, removed %d erroneous certificates"</item>
    </plurals>
    <string name="msg_kc_success_bad_and_red">"Keyring canonicalization successful, removed %1$s erroneous and %2$s redundant certificates"</string>
    <plurals name="msg_kc_success_redundant">
        <item quantity="one">"Keyring canonicalization successful, removed one redundant certificate"</item>
        <item quantity="other">"Keyring canonicalization successful, removed %d redundant certificates"</item>
    </plurals>
    <string name="msg_kc_uid_bad_err">"Removing bad self certificate for user ID '%s'"</string>
    <string name="msg_kc_uid_bad_local">"Removing user ID certificate with 'local' flag"</string>
    <string name="msg_kc_uid_bad_time">"Removing user ID with future timestamp"</string>
    <string name="msg_kc_uid_bad_type">"Removing user ID certificate of unknown type (%s)"</string>
    <string name="msg_kc_uid_bad">"Removing bad self certificate for user ID '%s'"</string>
    <string name="msg_kc_uid_cert_dup">"Removing outdated self certificate for user ID '%s'"</string>
    <string name="msg_kc_uid_foreign">"Removing foreign user ID certificate by '%s'"</string>
    <string name="msg_kc_uid_revoke_dup">"Removing redundant revocation certificate for user ID '%s'"</string>
    <string name="msg_kc_uid_revoke_old">"Removing outdated revocation certificate for user ID '%s'"</string>
    <string name="msg_kc_uid_no_cert">"No valid self-certificate found for user ID '%s', removing from ring"</string>
    <string name="msg_kc_uid_remove">"Removing invalid user ID '%s'"</string>
    <string name="msg_kc_uid_dup">"Removing duplicate user ID '%s'. The keyring contained two of them. This may result in missing certificates!"</string>
    <string name="msg_kc_uid_warn_encoding">"User id does not verify as UTF-8!"</string>
    <string name="msg_kc_uat_jpeg">"Processing user attribute of type JPEG"</string>
    <string name="msg_kc_uat_unknown">"Processing user attribute of unknown type"</string>
    <string name="msg_kc_uat_bad_err">"Removing bad self certificate for user attribute"</string>
    <string name="msg_kc_uat_bad_local">"Removing user attribute certificate with 'local' flag"</string>
    <string name="msg_kc_uat_bad_time">"Removing user attribute with future timestamp"</string>
    <string name="msg_kc_uat_bad_type">"Removing user attribute certificate of unknown type (%s)"</string>
    <string name="msg_kc_uat_bad">"Removing bad self certificate for user attribute"</string>
    <string name="msg_kc_uat_cert_dup">"Removing outdated self certificate for user attribute"</string>
    <string name="msg_kc_uat_dup">"Removing duplicate user attribute. The keyring contained two of them. This may result in missing certificates!"</string>
    <string name="msg_kc_uat_foreign">"Removing foreign user attribute certificate by"</string>
    <string name="msg_kc_uat_revoke_dup">"Removing redundant revocation certificate for user attribute"</string>
    <string name="msg_kc_uat_revoke_old">"Removing outdated revocation certificate for user attribute"</string>
    <string name="msg_kc_uat_no_cert">"No valid self-certificate found for user attribute, removing from ring"</string>
    <string name="msg_kc_uat_remove">"Removing invalid user attribute"</string>
    <string name="msg_kc_uat_warn_encoding">"User id does not verify as UTF-8!"</string>

    <!-- Keyring merging log entries -->
    <string name="msg_mg_error_secret_dummy">"New public subkey found, but secret subkey dummy generation is not supported!"</string>
    <string name="msg_mg_error_heterogeneous">"Tried to merge keyrings with differing fingerprints!"</string>
    <string name="msg_mg_error_encode">"Fatal error encoding signature!"</string>
    <string name="msg_mg_public">"Merging into public keyring %s"</string>
    <string name="msg_mg_secret">"Merging into secret keyring %s"</string>
    <string name="msg_mg_new_subkey">"Adding new subkey %s"</string>
    <string name="msg_mg_found_new">"Found %s new certificates in keyring"</string>
    <string name="msg_mg_unchanged">"Nothing to merge"</string>

    <!-- createSecretKeyRing -->
    <string name="msg_cr">"Generating new master key"</string>
    <string name="msg_cr_error_no_master">"No master key options specified!"</string>
    <string name="msg_cr_error_no_user_id">"Keyrings must be created with at least one user ID!"</string>
    <string name="msg_cr_error_no_certify">"Master key must have certify flag!"</string>
    <string name="msg_cr_error_null_expiry">"Expiry time cannot be 'same as before' on key creation. This is a programming error, please file a bug report!"</string>
    <string name="msg_cr_error_keysize_512">"Key size must be greater or equal 512!"</string>
    <string name="msg_cr_error_no_curve">"No key size specified! This is a programming error, please file a bug report!"</string>
    <string name="msg_cr_error_no_keysize">"No elliptic curve specified! This is a programming error, please file a bug report!"</string>
    <string name="msg_cr_error_internal_pgp">"Internal OpenPGP error!"</string>
    <string name="msg_cr_error_unknown_algo">"Unknown algorithm selected! This is a programming error, please file a bug report!"</string>
    <string name="msg_cr_error_flags_dsa">"Bad key flags selected, DSA cannot be used for encryption!"</string>
    <string name="msg_cr_error_flags_elgamal">"Bad key flags selected, ElGamal cannot be used for signing!"</string>
    <string name="msg_cr_error_flags_ecdsa">"Bad key flags selected, ECDSA cannot be used for encryption!"</string>
    <string name="msg_cr_error_flags_ecdh">"Bad key flags selected, ECDH cannot be used for signing!"</string>

    <!-- modifySecretKeyRing -->
    <string name="msg_mr">"Modifying keyring %s"</string>
    <string name="msg_mf_error_divert_serial">"The serial number of a divert-to-card key must be 16 bytes! This is a programming error, please file a bug report!"</string>
    <string name="msg_mf_error_encode">"Encoding exception!"</string>
    <string name="msg_mf_error_fingerprint">"Actual key fingerprint does not match the expected one!"</string>
    <string name="msg_mf_error_keyid">"No key ID. This is an internal error, please file a bug report!"</string>
    <string name="msg_mf_error_integrity">"Internal error, integrity check failed!"</string>
    <string name="msg_mf_error_master_none">"No master certificate found to operate on! (All revoked?)"</string>
    <string name="msg_mf_error_noexist_primary">"Bad primary user ID specified!"</string>
    <string name="msg_mf_error_noexist_revoke">"Bad user ID for revocation specified!"</string>
    <string name="msg_mf_error_restricted">"Tried to execute restricted operation without passphrase! This is a programming error, please file a bug report!"</string>
    <string name="msg_mf_error_revoked_primary">"Revoked user IDs cannot be primary!"</string>
    <string name="msg_mf_error_null_expiry">"Expiry time cannot be "same as before" on subkey creation. This is a programming error, please file a bug report!"</string>
    <string name="msg_mf_error_passphrase_master">"Fatal error decrypting master key! This is likely a programming error, please file a bug report!"</string>
    <string name="msg_mf_error_pgp">"Internal OpenPGP error!"</string>
    <string name="msg_mf_error_sig">"Signature exception!"</string>
    <string name="msg_mf_master">"Modifying master certifications"</string>
    <string name="msg_mf_notation_empty">"Adding empty notation packet"</string>
    <string name="msg_mf_notation_pin">"Adding PIN notation packet"</string>
    <string name="msg_mf_passphrase">"Changing passphrase for keyring"</string>
    <string name="msg_mf_passphrase_key">"Re-encrypting subkey %s with new passphrase"</string>
    <string name="msg_mf_passphrase_empty_retry">"Setting new passphrase failed, trying again with empty old passphrase"</string>
    <string name="msg_mf_passphrase_fail">"Passphrase for subkey could not be changed! (Does it have a different one from the other keys?)"</string>
    <string name="msg_mf_primary_replace_old">"Replacing certificate of previous primary user ID"</string>
    <string name="msg_mf_primary_new">"Generating new certificate for new primary user ID"</string>
    <string name="msg_mf_subkey_change">"Modifying subkey %s"</string>
    <string name="msg_mf_error_subkey_missing">"Tried to operate on missing subkey %s!"</string>
    <string name="msg_mf_subkey_new">"Adding new subkey of type %s"</string>
    <string name="msg_mf_subkey_new_id">"New subkey ID: %s"</string>
    <string name="msg_mf_error_past_expiry">"Expiry date cannot be in the past!"</string>
    <string name="msg_mf_subkey_revoke">"Revoking subkey %s"</string>
    <string name="msg_mf_subkey_strip">"Stripping subkey %s"</string>
    <string name="msg_mf_success">"Keyring successfully modified"</string>
    <string name="msg_mf_uid_add">"Adding user ID %s"</string>
    <string name="msg_mf_uid_primary">"Changing primary user ID to %s"</string>
    <string name="msg_mf_uid_revoke">"Revoking user ID %s"</string>
    <string name="msg_mf_uid_error_empty">"User ID must not be empty!"</string>
    <string name="msg_mf_uat_error_empty">"User attribute must not be empty!"</string>
    <string name="msg_mf_uat_add_image">"Adding user attribute of type image"</string>
    <string name="msg_mf_uat_add_unknown">"Adding user attribute of unknown type"</string>
    <string name="msg_mf_unlock_error">"Error unlocking keyring!"</string>
    <string name="msg_mf_unlock">"Unlocking keyring"</string>

    <!-- Consolidate -->
    <string name="msg_con">"Consolidating database"</string>
    <string name="msg_con_error_bad_state">"Consolidation was started while no database was cached! This is probably a programming error, please file a bug report."</string>
    <string name="msg_con_error_concurrent">"Consolidation aborted, already running on other thread!"</string>
    <string name="msg_con_save_secret">"Saving secret keyrings"</string>
    <string name="msg_con_save_public">"Saving public keyrings"</string>
    <string name="msg_con_db_clear">"Clearing database"</string>
    <string name="msg_con_success">"Successfully consolidated database"</string>
    <string name="msg_con_critical_in">"Entering critical phase"</string>
    <string name="msg_con_critical_out">"Leaving critical phase"</string>
    <string name="msg_con_delete_public">"Deleting public keyring cache file"</string>
    <string name="msg_con_delete_secret">"Deleting secret keyring cache file"</string>
    <string name="msg_con_error_db">"Error opening database!"</string>
    <string name="msg_con_error_io_public">"IO error writing public keys to cache!"</string>
    <string name="msg_con_error_io_secret">"IO error writing secret keys to cache!"</string>
    <string name="msg_con_error_public">"Error reimporting public keys!"</string>
    <string name="msg_con_error_secret">"Error reimporting secret keys!"</string>
    <string name="msg_con_recover">"Resuming consolidation process"</string>
    <string name="msg_con_recursive">"Skipping recursive consolidation"</string>
    <string name="msg_con_recover_unknown">"Resuming consolidation process from unknown state"</string>
    <plurals name="msg_con_reimport_public">
        <item quantity="one">"Reimporting one public key"</item>
        <item quantity="other">"Reimporting %d public keys"</item>
    </plurals>
    <string name="msg_con_reimport_public_skip">"No public keys to reimport, skipping…"</string>
    <plurals name="msg_con_reimport_secret">
        <item quantity="one">"Reimporting one secret key"</item>
        <item quantity="other">"Reimporting %d secret keys"</item>
    </plurals>
    <string name="msg_con_reimport_secret_skip">"No secret keys to reimport, skipping…"</string>
    <string name="msg_con_warn_delete_public">"Exception deleting public cache file"</string>
    <string name="msg_con_warn_delete_secret">"Exception deleting secret cache file"</string>

    <!-- Edit Key (higher level than modify) -->
    <string name="msg_ed">"Performing key operation"</string>
    <string name="msg_ed_caching_new">"Caching new passphrase"</string>
    <string name="msg_ed_error_no_parcel">"Missing SaveKeyringParcel! (this is a bug, please report)"</string>
    <string name="msg_ed_error_key_not_found">"Key not found!"</string>
    <string name="msg_ed_fetching">"Fetching key to modify (%s)"</string>
    <string name="msg_ed_success">"Key operation successful"</string>

    <!-- Promote key -->
    <string name="msg_pr">"Promoting public key to secret key"</string>
    <string name="msg_pr_error_already_secret">"Key is already a secret key!"</string>
    <string name="msg_pr_error_key_not_found">"Key not found!"</string>
    <string name="msg_pr_fetching">"Fetching key to modify (%s)"</string>
    <string name="msg_pr_success">"Key successfully promoted"</string>

    <!-- Other messages used in OperationLogs -->
    <string name="msg_ek_error_divert">"Editing of NFC keys is not (yet) supported!"</string>
    <string name="msg_ek_error_dummy">"Cannot edit keyring with stripped master key!"</string>
    <string name="msg_ek_error_not_found">"Key not found!"</string>

    <!-- Messages for DecryptVerify operation -->
    <string name="msg_dc_askip_no_key">"Data not encrypted with known key, skipping…"</string>
    <string name="msg_dc_askip_not_allowed">"Data not encrypted with allowed key, skipping…"</string>
    <string name="msg_dc_asym">"Found block of asymmetrically encrypted data for key %s"</string>
    <string name="msg_dc_charset">"Found charset header: '%s'"</string>
    <string name="msg_dc_clear_data">"Processing literal data"</string>
    <string name="msg_dc_clear_decompress">"Unpacking compressed data"</string>
    <string name="msg_dc_clear_meta_file">"Filename: %s"</string>
    <string name="msg_dc_clear_meta_mime">"MIME type: %s"</string>
    <string name="msg_dc_clear_meta_size">"Filesize: %s"</string>
    <string name="msg_dc_clear_meta_size_unknown">"Filesize is unknown"</string>
    <string name="msg_dc_clear_meta_time">"Modification time: %s"</string>
    <string name="msg_dc_clear_signature_bad">"Signature check NOT OK!"</string>
    <string name="msg_dc_clear_signature_check">"Verifying signature data"</string>
    <string name="msg_dc_clear_signature_ok">"Signature check OK"</string>
    <string name="msg_dc_clear_signature">"Saving signature data for later"</string>
    <string name="msg_dc_clear">"Processing cleartext data"</string>
    <string name="msg_dc_error_bad_passphrase">"Error unlocking key, bad passphrase!"</string>
    <string name="msg_dc_error_extract_key">"Unknown error unlocking key!"</string>
    <string name="msg_dc_error_integrity_check">"Integrity check error!"</string>
    <string name="msg_dc_error_integrity_missing">"Missing integrity check! This can happen because the encrypting application is out of date, or from a downgrade attack."</string>
    <string name="msg_dc_error_invalid_siglist">"No valid signature data found!"</string>
    <string name="msg_dc_error_io">"Encountered IO Exception during operation!"</string>
    <string name="msg_dc_error_no_data">"No encrypted data found in stream!"</string>
    <string name="msg_dc_error_no_key">"No encrypted data with known secret key found in stream!"</string>
    <string name="msg_dc_error_pgp_exception">"Encountered OpenPGP Exception during operation!"</string>
    <string name="msg_dc_integrity_check_ok">"Integrity check OK!"</string>
    <string name="msg_dc_ok_meta_only">"Only metadata was requested, skipping decryption"</string>
    <string name="msg_dc_ok">"OK"</string>
    <string name="msg_dc_pass_cached">"Using passphrase from cache"</string>
    <string name="msg_dc_pending_nfc">"NFC token required, requesting user input…"</string>
    <string name="msg_dc_pending_passphrase">"Passphrase required, requesting user input…"</string>
    <string name="msg_dc_prep_streams">"Preparing streams for decryption"</string>
    <string name="msg_dc">"Starting decrypt operation…"</string>
    <string name="msg_dc_sym_skip">"Symmetric data not allowed, skipping…"</string>
    <string name="msg_dc_sym">"Found block of symmetrically encrypted data"</string>
    <string name="msg_dc_trail_asym">"Encountered trailing, asymmetrically encrypted data for key %s"</string>
    <string name="msg_dc_trail_sym">"Encountered trailing, symmetrically encrypted data"</string>
    <string name="msg_dc_trail_unknown">"Encountered trailing data of unknown type"</string>
    <string name="msg_dc_unlocking">"Unlocking secret key"</string>

    <!-- Messages for SignEncrypt operation -->
    <string name="msg_se">"Starting sign/encrypt operation"</string>
    <string name="msg_se_input_bytes">"Processing input from byte array"</string>
    <string name="msg_se_input_uri">"Processing input from uri"</string>
    <string name="msg_se_error_no_input">"No input given!"</string>
    <string name="msg_se_error_input_uri_not_found">"Error opening Uri for reading!"</string>
    <string name="msg_se_error_output_uri_not_found">"Error opening Uri for writing!"</string>
    <string name="msg_se_error_too_many_inputs">"More inputs than outputs specified! This is probably a programming error, please report!"</string>
    <string name="msg_se_warn_output_left">"Got outputs left but no inputs. This is probably a programming error, please report!"</string>
    <string name="msg_se_success">"Sign/encrypt operation successful"</string>

    <!-- Messages for PgpSignEncrypt operation -->
    <string name="msg_pse_asymmetric">"Preparing public keys for encryption"</string>
    <string name="msg_pse_clearsign_only">"Signing of cleartext input not supported!"</string>
    <string name="msg_pse_compressing">"Preparing compression"</string>
    <string name="msg_pse_encrypting">"Encrypting data"</string>
    <string name="msg_pse_error_bad_passphrase">"Bad passphrase!"</string>
    <string name="msg_pse_error_hash_algo">"Requested hashing algorithm is not supported by this key!"</string>
    <string name="msg_pse_error_io">"Encountered IO Exception during operation!"</string>
    <string name="msg_pse_error_key_sign">"Selected signing key cannot sign data!"</string>
    <string name="msg_pse_error_sign_key">"Error fetching signing key!"</string>
    <string name="msg_pse_error_nfc">"NFC data error!"</string>
    <string name="msg_pse_error_no_passphrase">"No passphrase provided!"</string>
    <string name="msg_pse_error_pgp">"Internal OpenPGP error!"</string>
    <string name="msg_pse_error_sig">"Encountered OpenPGP signature exception!"</string>
    <string name="msg_pse_error_unlock">"Unknown error unlocking key!"</string>
    <string name="msg_pse_key_ok">"Encrypting for key: %s"</string>
    <string name="msg_pse_key_unknown">"Missing key for encryption: %s"</string>
    <string name="msg_pse_key_warn">"Bad key for encryption: %s"</string>
    <string name="msg_pse_ok">"Sign/Encrypt operation successful!"</string>
    <string name="msg_pse_pending_nfc">"NFC token required, requesting user input…"</string>
    <string name="msg_pse_pending_passphrase">"Passphrase required, requesting user input…"</string>
    <string name="msg_pse_signing">"Signing data (without encryption)"</string>
    <string name="msg_pse_signing_cleartext">"Creating cleartext signature"</string>
    <string name="msg_pse_signing_detached">"Creating detached signature"</string>
    <string name="msg_pse_sigcrypting">"Encrypting data with signature"</string>
    <string name="msg_pse">"Starting sign and/or encrypt operation"</string>
    <string name="msg_pse_symmetric">"Preparing symmetric encryption"</string>

    <string name="msg_crt_certifying">"Generating certifications"</string>
    <string name="msg_crt_certify_all">"Certifying all user IDs for key %s"</string>
    <plurals name="msg_crt_certify_some">
        <item quantity="one">"Certifying one user ID for key %2$s"</item>
        <item quantity="other">"Certifying %1$d user IDs for key %2$s"</item>
    </plurals>
    <string name="msg_crt_error_self">"Cannot issue self-certificate like this!"</string>
    <string name="msg_crt_error_master_not_found">"Master key not found!"</string>
    <string name="msg_crt_error_nothing">"No keys certified!"</string>
    <string name="msg_crt_error_unlock">"Error unlocking master key!"</string>
    <string name="msg_crt_error_divert">"Certification with NFC is not (yet) supported!"</string>
    <string name="msg_crt">"Certifying keyrings"</string>
    <string name="msg_crt_master_fetch">"Fetching certifying master key"</string>
    <string name="msg_crt_save">"Saving certified key %s"</string>
    <string name="msg_crt_saving">"Saving keyrings"</string>
    <string name="msg_crt_unlock">"Unlocking master key"</string>
    <string name="msg_crt_success">"Successfully certified identities"</string>
    <string name="msg_crt_warn_not_found">"Key not found!"</string>
    <string name="msg_crt_warn_cert_failed">"Certificate generation failed!"</string>
    <string name="msg_crt_warn_save_failed">"Save operation failed!"</string>

    <string name="msg_crt_upload_success">"Successfully uploaded key to server"</string>

    <plurals name="msg_import">
        <item quantity="one">"Importing key"</item>
        <item quantity="other">"Importing %d keys"</item>
    </plurals>
    <string name="msg_import_fetch_error_decode">"Error decoding retrieved keyring!"</string>
    <string name="msg_import_fetch_error">"Key could not be retrieved! (Network problems?)"</string>
    <string name="msg_import_fetch_keybase">"Retrieving from keybase.io: %s"</string>
    <string name="msg_import_fetch_keyserver_error">"Could not retrieve key from keybase!"</string>
    <string name="msg_import_fetch_keyserver">"Retrieving from keyserver: %s"</string>
    <string name="msg_import_fetch_keyserver_ok">"Key retrieval successful"</string>
    <string name="msg_import_keyserver">"Using keyserver %s"</string>
    <string name="msg_import_fingerprint_error">"Fingerprint of fetched key didn't match expected!"</string>
    <string name="msg_import_fingerprint_ok">"Fingerprint check OK"</string>
    <string name="msg_import_merge">"Merging retrieved data"</string>
    <string name="msg_import_error">"Import operation failed!"</string>
    <string name="msg_import_error_io">"Import operation failed due to i/o error!"</string>
    <string name="msg_import_partial">"Import operation successful, with errors!"</string>
    <string name="msg_import_success">"Import operation successful!"</string>

    <plurals name="msg_export">
        <item quantity="one">"Exporting one key"</item>
        <item quantity="other">"Exporting %d keys"</item>
    </plurals>
    <string name="msg_export_all">"Exporting all keys"</string>
    <string name="msg_export_public">"Exporting public key %s"</string>
    <string name="msg_export_secret">"Exporting secret key %s"</string>
    <string name="msg_export_error_no_file">"No filename specified!"</string>
    <string name="msg_export_error_fopen">"Error opening file!"</string>
    <string name="msg_export_error_no_uri">"No URI specified!"</string>
    <string name="msg_export_error_uri_open">"Error opening URI stream!"</string>
    <string name="msg_export_error_storage">"Storage is not ready for writing!"</string>
    <string name="msg_export_error_db">"Database error!"</string>
    <string name="msg_export_error_io">"Input/output error!"</string>
    <string name="msg_export_error_key">"Error preprocessing key data!"</string>
    <string name="msg_export_success">"Export operation successful"</string>

    <string name="msg_del_error_empty">"Nothing to delete!"</string>
    <string name="msg_del_error_multi_secret">"Secret keys can only be deleted individually!"</string>
    <plurals name="msg_del">
        <item quantity="one">"Deleting one key"</item>
        <item quantity="other">"Deleting %d keys"</item>
    </plurals>
    <string name="msg_del_key">"Deleting key %s"</string>
    <string name="msg_del_key_fail">"Failed deleting key %s"</string>
    <string name="msg_del_consolidate">"Consolidating database after deletion of secret key"</string>
    <plurals name="msg_del_ok">
        <item quantity="one">"Successfully deleted key"</item>
        <item quantity="other">"Successfully deleted %d keys"</item>
    </plurals>
    <plurals name="msg_del_fail">
        <item quantity="one">"Failed to delete one key"</item>
        <item quantity="other">"Failed to delete %d keys"</item>
    </plurals>

    <string name="msg_acc_saved">"Account saved"</string>

    <string name="msg_download_success">"Downloaded successfully!"</string>
    <string name="msg_download_no_valid_keys">"No valid keys found in file/clipboard!"</string>
    <string name="msg_download_no_pgp_parts">"TODO: plurals!"</string>
    <plurals name="error_import_non_pgp_part">
        <item quantity="one">"part of the loaded file is a valid OpenPGP object but not a OpenPGP key"</item>
        <item quantity="other">"parts of the loaded file are valid OpenPGP objects but not OpenPGP keys"</item>
    </plurals>
    <string name="msg_download_query_too_short">"Search query too short. Please refine your query!"</string>
    <string name="msg_download_too_many_responses">"Key search query returned too many candidates. Please refine your query!"</string>
    <string name="msg_download_query_too_short_or_too_many_responses">"Either no keys or too many have been found. Please improve your query!"</string>

    <string name="msg_download_query_failed">"An error occurred when searching for keys."</string>

    <!-- PassphraseCache -->
    <string name="passp_cache_notif_click_to_clear">"Click to clear cached passphrases"</string>
    <string name="passp_cache_notif_n_keys">"OpenKeychain has cached %d passphrases"</string>
    <string name="passp_cache_notif_keys">"Cached Passphrases:"</string>
    <string name="passp_cache_notif_clear">"Clear Cache"</string>
    <string name="passp_cache_notif_pwd">"Passphrase"</string>

    <!-- First Time -->
    <string name="first_time_text1">"Take back your privacy with OpenKeychain!"</string>
    <string name="first_time_create_key">"Create my key"</string>
    <string name="first_time_import_key">"Import from file"</string>
    <string name="first_time_skip">"Skip Setup"</string>

    <!-- unsorted -->
    <string name="section_certifier_id">"Certifier"</string>
    <string name="section_cert">"Certificate Details"</string>
    <string name="label_user_id">"Identity"</string>
    <string name="unknown_uid">"&lt;unknown&gt;"</string>
    <string name="empty_certs">"No certificates for this key"</string>
    <string name="certs_text">"Only validated self-certificates and validated certificates created with your keys are displayed here."</string>
    <string name="section_uids_to_certify">"Identities for "</string>
    <string name="certify_text">"The keys you are importing contain “identities”: names and emails. Select exactly those for certification which match what you expected."</string>
    <string name="certify_fingerprint_text">"Compare the displayed fingerprint, character by character, with the one displayed on your partners device."</string>
    <string name="certify_fingerprint_text2">"Do the displayed fingerprints match?"</string>
    <string name="label_revocation">"Revocation Reason"</string>
    <string name="label_verify_status">"Verification Status"</string>
    <string name="label_cert_type">"Type"</string>
    <string name="error_key_not_found">"Key not found!"</string>
    <string name="error_key_processing">"Error processing key!"</string>
    <string name="key_stripped">"stripped"</string>
    <string name="key_divert">"divert to smartcard/NFC"</string>
    <string name="key_no_passphrase">"no passphrase"</string>
    <string name="key_unavailable">"unavailable"</string>
    <string name="secret_cannot_multiple">"Your own keys can only be deleted individually!"</string>
    <string name="title_view_cert">"View Certificate Details"</string>
    <string name="unknown_algorithm">"unknown"</string>
    <string name="can_sign_not">"cannot sign"</string>
    <string name="error_no_encrypt_subkey">"No encryption subkey available!"</string>
    <string name="info_no_manual_account_creation">"Do not create OpenKeychain-Accounts manually.\nFor more information, see Help."</string>
    <string name="contact_show_key">"Show key (%s)"</string>
    <string name="swipe_to_update">"Swipe down to update from keyserver"</string>
    <string name="error_no_file_selected">"Select at least one file to encrypt!"</string>
    <string name="error_multi_not_supported">"Saving of multiple files not supported. This is a limitation on current Android."</string>
    <string name="key_colon">"Key:"</string>
    <string name="exchange_description">"To start a key exchange, choose the number of participants on the right side, then hit the “Start exchange” button.\n\nYou will be asked two more questions to make sure only the right participants are in the exchange and their fingerprints are correct."</string>
    <string name="btn_start_exchange">"Start exchange"</string>
    <string name="user_id_none"><![CDATA[<none>]]></string>

    <!-- Passphrase wizard -->
    <!-- TODO: rename all the things! -->
    <string name="title_unlock_method">Choose an unlock method</string>
    <!--<string name="enter_passphrase_twice">Enter passphrase twice</string>-->
    <string name="enter_passphrase">Enter passphrase</string>
    <string name="passphrase">Passphrase</string>
    <string name="noPassphrase">No passphrase</string>
    <string name="no_passphrase_set">No passphrase set</string>
    <string name="passphrases_match">Passphrases do match</string>
    <string name="passphrase_saved">Passphrase saved</string>
    <string name="passphrase_invalid">Passphrase invalid</string>
    <string name="missing_passphrase">Missing passphrase</string>
    <string name="passphrase_again">Again</string>
    <string name="lockpattern">Lockpattern</string>
    <string name="lockpatternNFC">NFC + Lockpattern</string>
    <string name="unlock_method">Unlock method</string>
    <string name="set_passphrase">Set passphrase</string>
    <string name="draw_lockpattern">Draw lockpattern</string>
    <string name="nfc_title">NFC</string>
    <!--<string name="nfc_text">Please place a NFC tag near your device</string>-->
    <string name="nfc_wrong_tag">Wrong Tag. Please try again.</string>
    <string name="enable_nfc">Please activate NFC in your settings</string>
    <string name="no_nfc_support">This device does not support NFC</string>
    <string name="nfc_write_succesful">Successfully written on NFC tag</string>
    <string name="unlocked">Unlocked</string>
    <string name="nfc_settings">Settings</string>

</resources><|MERGE_RESOLUTION|>--- conflicted
+++ resolved
@@ -110,11 +110,8 @@
     <string name="menu_search_cloud">"Search cloud"</string>
     <string name="menu_export_all_keys">"Export all keys"</string>
     <string name="menu_advanced">"Show advanced info"</string>
-<<<<<<< HEAD
     <string name="menu_export_log">"Export Log"</string>
-=======
     <string name="menu_certify_fingerprint">"Verify via fingerprint comparison"</string>
->>>>>>> 1210a80a
 
     <!-- label -->
     <string name="label_message">"Message"</string>
