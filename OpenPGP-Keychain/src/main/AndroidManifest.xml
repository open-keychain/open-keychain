--- conflicted
+++ resolved
@@ -70,15 +70,6 @@
 
                 <category android:name="android.intent.category.LAUNCHER" />
             </intent-filter>
-<<<<<<< HEAD
-        </activity>
-        <activity
-            android:name=".ui.KeyListSecretActivity"
-            android:configChanges="orientation|screenSize|keyboardHidden|keyboard"
-            android:label="@string/title_manage_secret_keys"
-            android:launchMode="singleTop">
-=======
->>>>>>> be558944
         </activity>
         <activity
             android:name=".ui.EditKeyActivity"
