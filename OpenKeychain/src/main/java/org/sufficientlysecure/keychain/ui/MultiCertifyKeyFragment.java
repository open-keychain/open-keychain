--- conflicted
+++ resolved
@@ -211,12 +211,8 @@
         return new CursorLoader(mActivity, uri,
                 USER_IDS_PROJECTION, selection, ids,
                 Tables.USER_IDS + "." + UserIds.MASTER_KEY_ID + " ASC"
-<<<<<<< HEAD
-                        + ", " + Tables.USER_IDS + "." + UserIds.USER_ID + " ASC");
-=======
-                        + "," + Tables.USER_IDS + "." + UserIds.USER_ID + " ASC"
+                        + ", " + Tables.USER_IDS + "." + UserIds.USER_ID + " ASC"
         );
->>>>>>> d99115c2
     }
 
     @Override
