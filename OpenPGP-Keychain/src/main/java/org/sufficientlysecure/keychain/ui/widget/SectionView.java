/*
 * Copyright (C) 2010 Thialfihar <thi@thialfihar.org>
 *
 * Licensed under the Apache License, Version 2.0 (the "License");
 * you may not use this file except in compliance with the License.
 * You may obtain a copy of the License at
 *
 *      http://www.apache.org/licenses/LICENSE-2.0
 *
 * Unless required by applicable law or agreed to in writing, software
 * distributed under the License is distributed on an "AS IS" BASIS,
 * WITHOUT WARRANTIES OR CONDITIONS OF ANY KIND, either express or implied.
 * See the License for the specific language governing permissions and
 * limitations under the License.
 */

package org.sufficientlysecure.keychain.ui.widget;

import java.util.Iterator;
import java.util.Vector;

import org.spongycastle.openpgp.PGPSecretKey;
import org.spongycastle.openpgp.PGPSecretKeyRing;
import org.sufficientlysecure.keychain.Id;
import org.sufficientlysecure.keychain.R;
import org.sufficientlysecure.keychain.pgp.PgpConversionHelper;
import org.sufficientlysecure.keychain.service.KeychainIntentService;
import org.sufficientlysecure.keychain.service.KeychainIntentServiceHandler;
import org.sufficientlysecure.keychain.service.PassphraseCacheService;
import org.sufficientlysecure.keychain.ui.dialog.ProgressDialogFragment;
import org.sufficientlysecure.keychain.ui.widget.Editor.EditorListener;
import org.sufficientlysecure.keychain.util.Choice;

import android.app.AlertDialog;
import android.app.ProgressDialog;
import android.content.Context;
import android.content.DialogInterface;
import android.content.Intent;
import android.os.Bundle;
import android.os.Message;
import android.os.Messenger;
import android.util.AttributeSet;
import android.view.LayoutInflater;
import android.view.View;
import android.view.View.OnClickListener;
import android.view.ViewGroup;
import android.widget.ArrayAdapter;
import android.widget.LinearLayout;
import android.widget.Spinner;
import android.widget.TextView;

import com.actionbarsherlock.app.SherlockFragmentActivity;
import com.beardedhen.androidbootstrap.BootstrapButton;

public class SectionView extends LinearLayout implements OnClickListener, EditorListener {
    private LayoutInflater mInflater;
    private BootstrapButton mPlusButton;
    private ViewGroup mEditors;
    private TextView mTitle;
    private int mType = 0;

    private Choice mNewKeyAlgorithmChoice;
    private int mNewKeySize;
    private boolean canEdit = true;

    private SherlockFragmentActivity mActivity;

    private ProgressDialogFragment mGeneratingDialog;

    public SectionView(Context context) {
        super(context);
        mActivity = (SherlockFragmentActivity) context;
    }

    public SectionView(Context context, AttributeSet attrs) {
        super(context, attrs);
        mActivity = (SherlockFragmentActivity) context;
    }

    public ViewGroup getEditors() {
        return mEditors;
    }

    public void setType(int type) {
        mType = type;
        switch (type) {
        case Id.type.user_id: {
            mTitle.setText(R.string.section_user_ids);
            break;
        }

        case Id.type.key: {
            mTitle.setText(R.string.section_keys);
            break;
        }

        default: {
            break;
        }
        }
    }

    public void setCanEdit(boolean bCanEdit) {
        canEdit = bCanEdit;
        if (!canEdit) {
            mPlusButton.setVisibility(View.INVISIBLE);
        }
    }

    /** {@inheritDoc} */
    @Override
    protected void onFinishInflate() {
        mInflater = (LayoutInflater) getContext().getSystemService(Context.LAYOUT_INFLATER_SERVICE);

        setDrawingCacheEnabled(true);
        setAlwaysDrawnWithCacheEnabled(true);

        mPlusButton = (BootstrapButton) findViewById(R.id.plusbutton);
        mPlusButton.setOnClickListener(this);

        mEditors = (ViewGroup) findViewById(R.id.editors);
        mTitle = (TextView) findViewById(R.id.title);

        updateEditorsVisible();
        super.onFinishInflate();
    }

    /** {@inheritDoc} */
    public void onDeleted(Editor editor) {
        this.updateEditorsVisible();
    }

    protected void updateEditorsVisible() {
        final boolean hasChildren = mEditors.getChildCount() > 0;
        mEditors.setVisibility(hasChildren ? View.VISIBLE : View.GONE);
    }

    /** {@inheritDoc} */
    public void onClick(View v) {
        if (canEdit) {
            switch (mType) {
            case Id.type.user_id: {
                UserIdEditor view = (UserIdEditor) mInflater.inflate(
                        R.layout.edit_key_user_id_item, mEditors, false);
                view.setEditorListener(this);
                if (mEditors.getChildCount() == 0) {
                    view.setIsMainUserId(true);
                }
                mEditors.addView(view);
                break;
            }

            case Id.type.key: {
                AlertDialog.Builder dialog = new AlertDialog.Builder(getContext());

                View view = mInflater.inflate(R.layout.create_key_dialog, null);
                dialog.setView(view);
                dialog.setTitle(R.string.title_create_key);

                boolean wouldBeMasterKey = (mEditors.getChildCount() == 0);

                final Spinner algorithm = (Spinner) view.findViewById(R.id.create_key_algorithm);
                Vector<Choice> choices = new Vector<Choice>();
                choices.add(new Choice(Id.choice.algorithm.dsa, getResources().getString(
                        R.string.dsa)));
                if (!wouldBeMasterKey) {
                    choices.add(new Choice(Id.choice.algorithm.elgamal, getResources().getString(
                            R.string.elgamal)));
                }

                choices.add(new Choice(Id.choice.algorithm.rsa, getResources().getString(
                        R.string.rsa)));

                ArrayAdapter<Choice> adapter = new ArrayAdapter<Choice>(getContext(),
                        android.R.layout.simple_spinner_item, choices);
                adapter.setDropDownViewResource(android.R.layout.simple_spinner_dropdown_item);
                algorithm.setAdapter(adapter);
                // make RSA the default
                for (int i = 0; i < choices.size(); ++i) {
                    if (choices.get(i).getId() == Id.choice.algorithm.rsa) {
                        algorithm.setSelection(i);
                        break;
                    }
                }

                final Spinner keySize = (Spinner) view.findViewById(R.id.create_key_size);
                ArrayAdapter<CharSequence> keySizeAdapter = ArrayAdapter.createFromResource(
                        getContext(), R.array.key_size_spinner_values,
                        android.R.layout.simple_spinner_item);
                keySizeAdapter
                        .setDropDownViewResource(android.R.layout.simple_spinner_dropdown_item);
                keySize.setAdapter(keySizeAdapter);
                keySize.setSelection(3); // Default to 4096 for the key length
                dialog.setPositiveButton(android.R.string.ok,
                        new DialogInterface.OnClickListener() {
                            public void onClick(DialogInterface di, int id) {
                                di.dismiss();
                                try {
                                    int nKeyIndex = keySize.getSelectedItemPosition();
                                    switch (nKeyIndex) {
                                    case 0:
                                        mNewKeySize = 512;
                                        break;
                                    case 1:
                                        mNewKeySize = 1024;
                                        break;
                                    case 2:
                                        mNewKeySize = 2048;
                                        break;
                                    case 3:
                                        mNewKeySize = 4096;
                                        break;
                                    }
                                } catch (NumberFormatException e) {
                                    mNewKeySize = 0;
                                }

                                mNewKeyAlgorithmChoice = (Choice) algorithm.getSelectedItem();
                                createKey();
                            }
                        });

                dialog.setCancelable(true);
                dialog.setNegativeButton(android.R.string.cancel,
                        new DialogInterface.OnClickListener() {
                            public void onClick(DialogInterface di, int id) {
                                di.dismiss();
                            }
                        });

                dialog.create().show();
                break;
            }

            default: {
                break;
            }
            }
            this.updateEditorsVisible();
        }
    }

    public void setUserIds(Vector<String> list) {
        if (mType != Id.type.user_id) {
            return;
        }

        mEditors.removeAllViews();
        for (String userId : list) {
            UserIdEditor view = (UserIdEditor) mInflater.inflate(R.layout.edit_key_user_id_item,
                    mEditors, false);
            view.setEditorListener(this);
            view.setValue(userId);
            if (mEditors.getChildCount() == 0) {
                view.setIsMainUserId(true);
            }
            view.setCanEdit(canEdit);
            mEditors.addView(view);
        }

        this.updateEditorsVisible();
    }

    public void setKeys(Vector<PGPSecretKey> list, Vector<Integer> usages) {
        if (mType != Id.type.key) {
            return;
        }

        mEditors.removeAllViews();

        // go through all keys and set view based on them
        for (int i = 0; i < list.size(); i++) {
            KeyEditor view = (KeyEditor) mInflater.inflate(R.layout.edit_key_key_item, mEditors,
                    false);
            view.setEditorListener(this);
            boolean isMasterKey = (mEditors.getChildCount() == 0);
            view.setValue(list.get(i), isMasterKey, usages.get(i));
            view.setCanEdit(canEdit);
            mEditors.addView(view);
        }

        this.updateEditorsVisible();
    }

    private void createKey() {
        // Send all information needed to service to edit key in other thread
        Intent intent = new Intent(mActivity, KeychainIntentService.class);

        intent.setAction(KeychainIntentService.ACTION_GENERATE_KEY);

        // fill values for this action
        Bundle data = new Bundle();
        Boolean isMasterKey;

        String passPhrase;
        if (mEditors.getChildCount() > 0) {
            PGPSecretKey masterKey = ((KeyEditor) mEditors.getChildAt(0)).getValue();
            passPhrase = PassphraseCacheService
                    .getCachedPassphrase(mActivity, masterKey.getKeyID());
            isMasterKey = false;
        } else {
            passPhrase = "";
            isMasterKey = true;
        }
        data.putBoolean(KeychainIntentService.GENERATE_KEY_MASTER_KEY, isMasterKey);
        data.putString(KeychainIntentService.GENERATE_KEY_SYMMETRIC_PASSPHRASE, passPhrase);
        data.putInt(KeychainIntentService.GENERATE_KEY_ALGORITHM, mNewKeyAlgorithmChoice.getId());
        data.putInt(KeychainIntentService.GENERATE_KEY_KEY_SIZE, mNewKeySize);

        intent.putExtra(KeychainIntentService.EXTRA_DATA, data);

        // show progress dialog
        mGeneratingDialog = ProgressDialogFragment.newInstance(R.string.progress_generating,
                ProgressDialog.STYLE_SPINNER);

        // Message is received after generating is done in ApgService
        KeychainIntentServiceHandler saveHandler = new KeychainIntentServiceHandler(mActivity,
                mGeneratingDialog) {
            public void handleMessage(Message message) {
                // handle messages by standard ApgHandler first
                super.handleMessage(message);

                if (message.arg1 == KeychainIntentServiceHandler.MESSAGE_OKAY) {
                    // get new key from data bundle returned from service
                    Bundle data = message.getData();
                    PGPSecretKey newKey = (PGPSecretKey) PgpConversionHelper
                            .BytesToPGPSecretKey(data
                                    .getByteArray(KeychainIntentService.RESULT_NEW_KEY));

<<<<<<< HEAD
                    addGeneratedKeyToView(newKeyRing);
=======
                    // add view with new key
                    KeyEditor view = (KeyEditor) mInflater.inflate(R.layout.edit_key_key_item,
                            mEditors, false);
                    view.setEditorListener(SectionView.this);
                    view.setValue(newKey, newKey.isMasterKey(), -1);
                    mEditors.addView(view);
                    SectionView.this.updateEditorsVisible();
>>>>>>> 3f0f3cca
                }
            };
        };

        // Create a new Messenger for the communication back
        Messenger messenger = new Messenger(saveHandler);
        intent.putExtra(KeychainIntentService.EXTRA_MESSENGER, messenger);

        mGeneratingDialog.show(mActivity.getSupportFragmentManager(), "dialog");

        // start service with intent
        mActivity.startService(intent);
    }

    private void addGeneratedKeyToView(PGPSecretKeyRing newKeyRing) {
        boolean isMasterKey = (mEditors.getChildCount() == 0);

        // take only the key from this ring
        PGPSecretKey newKey = null;
        @SuppressWarnings("unchecked")
        Iterator<PGPSecretKey> it = newKeyRing.getSecretKeys();

        if (isMasterKey) {
            newKey = it.next();
        } else {
            // first one is the master key
            it.next();
            newKey = it.next();
        }

        // add view with new key
        KeyEditor view = (KeyEditor) mInflater.inflate(R.layout.edit_key_key_item,
                mEditors, false);
        view.setEditorListener(SectionView.this);
        view.setValue(newKey, isMasterKey, -1);
        mEditors.addView(view);
        SectionView.this.updateEditorsVisible();
    }
}<|MERGE_RESOLUTION|>--- conflicted
+++ resolved
@@ -326,18 +326,7 @@
                     PGPSecretKey newKey = (PGPSecretKey) PgpConversionHelper
                             .BytesToPGPSecretKey(data
                                     .getByteArray(KeychainIntentService.RESULT_NEW_KEY));
-
-<<<<<<< HEAD
-                    addGeneratedKeyToView(newKeyRing);
-=======
-                    // add view with new key
-                    KeyEditor view = (KeyEditor) mInflater.inflate(R.layout.edit_key_key_item,
-                            mEditors, false);
-                    view.setEditorListener(SectionView.this);
-                    view.setValue(newKey, newKey.isMasterKey(), -1);
-                    mEditors.addView(view);
-                    SectionView.this.updateEditorsVisible();
->>>>>>> 3f0f3cca
+                    addGeneratedKeyToView(newKey);
                 }
             };
         };
@@ -352,27 +341,12 @@
         mActivity.startService(intent);
     }
 
-    private void addGeneratedKeyToView(PGPSecretKeyRing newKeyRing) {
-        boolean isMasterKey = (mEditors.getChildCount() == 0);
-
-        // take only the key from this ring
-        PGPSecretKey newKey = null;
-        @SuppressWarnings("unchecked")
-        Iterator<PGPSecretKey> it = newKeyRing.getSecretKeys();
-
-        if (isMasterKey) {
-            newKey = it.next();
-        } else {
-            // first one is the master key
-            it.next();
-            newKey = it.next();
-        }
-
+    private void addGeneratedKeyToView(PGPSecretKey newKey) {
         // add view with new key
         KeyEditor view = (KeyEditor) mInflater.inflate(R.layout.edit_key_key_item,
                 mEditors, false);
         view.setEditorListener(SectionView.this);
-        view.setValue(newKey, isMasterKey, -1);
+        view.setValue(newKey, newKey.isMasterKey(), -1);
         mEditors.addView(view);
         SectionView.this.updateEditorsVisible();
     }
