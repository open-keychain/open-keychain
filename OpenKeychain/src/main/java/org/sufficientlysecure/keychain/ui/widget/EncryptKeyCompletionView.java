/*
 * Copyright (C) 2014-2015 Dominik Schürmann <dominik@dominikschuermann.de>
 * Copyright (C) 2015 Vincent Breitmoser <v.breitmoser@mugenguild.com>
 *
 * This program is free software: you can redistribute it and/or modify
 * it under the terms of the GNU General Public License as published by
 * the Free Software Foundation, either version 3 of the License, or
 * (at your option) any later version.
 *
 * This program is distributed in the hope that it will be useful,
 * but WITHOUT ANY WARRANTY; without even the implied warranty of
 * MERCHANTABILITY or FITNESS FOR A PARTICULAR PURPOSE.  See the
 * GNU General Public License for more details.
 *
 * You should have received a copy of the GNU General Public License
 * along with this program.  If not, see <http://www.gnu.org/licenses/>.
 */

package org.sufficientlysecure.keychain.ui.widget;

import android.content.Context;
import android.database.Cursor;
import android.graphics.Rect;
import android.net.Uri;
import android.os.Bundle;
import android.support.v4.app.FragmentActivity;
import android.support.v4.app.LoaderManager;
import android.support.v4.app.LoaderManager.LoaderCallbacks;
import android.support.v4.content.CursorLoader;
import android.support.v4.content.Loader;
import android.util.AttributeSet;
import android.view.LayoutInflater;
import android.view.View;
import android.view.inputmethod.InputMethodManager;
import android.widget.TextView;

import com.tokenautocomplete.TokenCompleteTextView;

import org.sufficientlysecure.keychain.Constants;
import org.sufficientlysecure.keychain.R;
import org.sufficientlysecure.keychain.provider.KeychainContract.KeyRings;
import org.sufficientlysecure.keychain.provider.KeychainDatabase.Tables;
import org.sufficientlysecure.keychain.ui.adapter.KeyAdapter;
import org.sufficientlysecure.keychain.ui.adapter.KeyAdapter.KeyItem;
import org.sufficientlysecure.keychain.util.Log;


public class EncryptKeyCompletionView extends TokenCompleteTextView
        implements LoaderCallbacks<Cursor> {

    public static final String ARG_QUERY = "query";

    private KeyAdapter mAdapter;
    private LoaderManager mLoaderManager;
    private String mPrefix;

    public EncryptKeyCompletionView(Context context) {
        super(context);
        initView();
    }

    public EncryptKeyCompletionView(Context context, AttributeSet attrs) {
        super(context, attrs);
        initView();
    }

    public EncryptKeyCompletionView(Context context, AttributeSet attrs, int defStyle) {
        super(context, attrs, defStyle);
        initView();
    }

    private void initView() {
        setPrefix(getContext().getString(R.string.label_to) + " ");

        allowDuplicates(false);
        mAdapter = new KeyAdapter(getContext(), null, 0);
        setAdapter(mAdapter);
    }

    @Override
    public void setPrefix(String p) {
        // this one is private in the superclass, but we need it here
        mPrefix = p;
        super.setPrefix(p);
    }

    @Override
    protected View getViewForObject(Object object) {
        if (object instanceof KeyItem) {
            LayoutInflater l = LayoutInflater.from(getContext());
            View view = l.inflate(R.layout.recipient_box_entry, null);
            ((TextView) view.findViewById(android.R.id.text1)).setText(((KeyItem) object).getReadableName());
            return view;
        }
        return null;
    }

    @Override
    protected Object defaultObject(String completionText) {
        // TODO: We could try to automagically download the key if it's unknown but a key id
        /*if (completionText.startsWith("0x")) {

        }*/
        return "";
    }

    @Override
    protected void onAttachedToWindow() {
        super.onAttachedToWindow();

        if (getContext() instanceof FragmentActivity) {
            mLoaderManager = ((FragmentActivity) getContext()).getSupportLoaderManager();
            mLoaderManager.initLoader(0, null, this);
        } else {
            Log.e(Constants.TAG, "EncryptKeyCompletionView must be attached to a FragmentActivity, this is " + getContext().getClass());
        }
    }

    @Override
    protected void onDetachedFromWindow() {
        super.onDetachedFromWindow();
        mLoaderManager = null;
    }

    @Override
    public Loader<Cursor> onCreateLoader(int id, Bundle args) {
        // These are the rows that we will retrieve.
        Uri baseUri = KeyRings.buildUnifiedKeyRingsUri();
        String where = KeyRings.HAS_ENCRYPT + " NOT NULL AND " + KeyRings.IS_EXPIRED + " = 0 AND "
                + Tables.KEYS + "." + KeyRings.IS_REVOKED + " = 0";

        if (args != null && args.containsKey(ARG_QUERY)) {
            String query = args.getString(ARG_QUERY);
            mAdapter.setSearchQuery(query);

            where += " AND " + KeyRings.USER_ID + " LIKE ?";

            return new CursorLoader(getContext(), baseUri, KeyAdapter.PROJECTION, where,
                    new String[]{"%" + query + "%"}, null);
        }

        mAdapter.setSearchQuery(null);
        return new CursorLoader(getContext(), baseUri, KeyAdapter.PROJECTION, where, null, null);

    }

    @Override
    public void onLoadFinished(Loader<Cursor> loader, Cursor data) {
        mAdapter.swapCursor(data);
    }

    @Override
    public void onLoaderReset(Loader<Cursor> loader) {
        mAdapter.swapCursor(null);
    }

    @Override
    public void showDropDown() {
<<<<<<< HEAD
        if (mAdapter.getCursor().isClosed()) {
=======
        if (mAdapter == null || mAdapter.getCursor() == null || mAdapter.getCursor().isClosed()) {
>>>>>>> 5c44f840
            return;
        }
        super.showDropDown();
    }

    @Override
    public void onFocusChanged(boolean hasFocus, int direction, Rect previous) {
        super.onFocusChanged(hasFocus, direction, previous);
        if (hasFocus) {
            ((InputMethodManager) getContext().getSystemService(Context.INPUT_METHOD_SERVICE))
                    .showSoftInput(this, InputMethodManager.SHOW_IMPLICIT);
        }
    }

    @Override
    protected void performFiltering(CharSequence text, int start, int end, int keyCode) {
        super.performFiltering(text, start, end, keyCode);
        if (start < mPrefix.length()) {
            start = mPrefix.length();
        }
        Bundle args = new Bundle();
        args.putString(ARG_QUERY, text.subSequence(start, end).toString());
        mLoaderManager.restartLoader(0, args, this);
    }

}<|MERGE_RESOLUTION|>--- conflicted
+++ resolved
@@ -156,11 +156,7 @@
 
     @Override
     public void showDropDown() {
-<<<<<<< HEAD
-        if (mAdapter.getCursor().isClosed()) {
-=======
         if (mAdapter == null || mAdapter.getCursor() == null || mAdapter.getCursor().isClosed()) {
->>>>>>> 5c44f840
             return;
         }
         super.showDropDown();
