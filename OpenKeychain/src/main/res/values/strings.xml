<?xml version="1.0" encoding="utf-8"?>
<resources>

    <!-- title -->
    <string name="title_select_recipients">Select Public Key</string>
    <string name="title_select_secret_key">Select Secret Key</string>
    <string name="title_encrypt">Encrypt</string>
    <string name="title_decrypt">Decrypt</string>
    <string name="title_authentication">Passphrase</string>
    <string name="title_create_key">Create Key</string>
    <string name="title_edit_key">Edit Key</string>
    <string name="title_preferences">Preferences</string>
    <string name="title_api_registered_apps">Registered Applications</string>
    <string name="title_key_server_preference">Keyserver Preference</string>
    <string name="title_change_passphrase">Change Passphrase</string>
    <string name="title_set_passphrase">Set Passphrase</string>
    <string name="title_share_with">Share with…</string>
    <string name="title_share_file">Share file with…</string>
    <string name="title_encrypt_to_file">Encrypt To File</string>
    <string name="title_decrypt_to_file">Decrypt To File</string>
    <string name="title_import_keys">Import Keys</string>
    <string name="title_export_key">Export Key</string>
    <string name="title_export_keys">Export Keys</string>
    <string name="title_key_not_found">Key Not Found</string>
    <string name="title_send_key">Upload to Keyserver</string>
    <string name="title_certify_key">Certify Key</string>
    <string name="title_key_details">Key Details</string>
    <string name="title_help">Help</string>

    <!-- section -->
    <string name="section_user_ids">User IDs</string>
    <string name="section_keys">Keys</string>
    <string name="section_general">General</string>
    <string name="section_defaults">Defaults</string>
    <string name="section_advanced">Advanced</string>
    <string name="section_master_key">Master Key</string>
    <string name="section_master_user_id">Master User ID</string>
    <string name="section_actions">Actions</string>
    <string name="section_certification_key">Your Key used for certification</string>
    <string name="section_upload_key">Upload Key</string>
    <string name="section_key_server">Keyserver</string>
    <string name="section_encrypt_and_or_sign">Encrypt and/or Sign</string>
    <string name="section_decrypt_verify">Decrypt and Verify</string>

    <!-- button -->
    <string name="btn_certify">Certify</string>
    <string name="btn_decrypt_verify">Decrypt and Verify</string>
    <string name="btn_decrypt_verify_clipboard">From Clipboard</string>
    <string name="btn_encrypt_file">Encrypt File</string>
    <string name="btn_save">Save</string>
    <string name="btn_do_not_save">Cancel</string>
    <string name="btn_delete">Delete</string>
    <string name="btn_no_date">None</string>
    <string name="btn_okay">Okay</string>
    <string name="btn_change_passphrase">Change New Passphrase</string>
    <string name="btn_set_passphrase">Set New Passphrase</string>
    <string name="btn_export_to_server">Upload To Keyserver</string>
    <string name="btn_next">Next</string>
    <string name="btn_back">Back</string>
    <string name="btn_clipboard">Clipboard</string>
    <string name="btn_share">Share with…</string>
    <string name="btn_lookup_key">Lookup key</string>
    <string name="btn_encryption_advanced_settings_show">Show advanced settings</string>
    <string name="btn_encryption_advanced_settings_hide">Hide advanced settings</string>

    <!-- menu -->
    <string name="menu_preferences">Settings</string>
    <string name="menu_help">Help</string>
    <string name="menu_import_from_file">Import from file</string>
    <string name="menu_import_from_qr_code">Import from QR Code</string>
    <string name="menu_import_from_nfc">Import from NFC</string>
    <string name="menu_export_key">Export to file</string>
    <string name="menu_delete_key">Delete key</string>
    <string name="menu_create_key">Create key</string>
    <string name="menu_create_key_expert">Create key (expert)</string>
    <string name="menu_search">Search</string>
    <string name="menu_import_from_key_server">Keyserver</string>
    <string name="menu_key_server">Keyserver…</string>
    <string name="menu_update_key">Update from keyserver</string>
    <string name="menu_export_key_to_server">Upload to key server</string>
    <string name="menu_share">Share…</string>
    <string name="menu_share_title_fingerprint">Share fingerprint…</string>
    <string name="menu_share_title">Share whole key…</string>
    <string name="menu_share_default_fingerprint">with…</string>
    <string name="menu_share_default">with…</string>
    <string name="menu_share_qr_code">with QR Code</string>
    <string name="menu_share_qr_code_fingerprint">with QR Code</string>
    <string name="menu_share_nfc">with NFC</string>
    <string name="menu_copy_to_clipboard">Copy to clipboard</string>
    <string name="menu_beam_preferences">Beam settings</string>
    <string name="menu_key_edit_cancel">Cancel</string>
    <string name="menu_encrypt_to">Encrypt to…</string>
    <string name="menu_select_all">Select all</string>
    <string name="menu_add_keys">Add keys</string>
    <string name="menu_export_all_keys">Export all keys</string>

    <!-- label -->
    <string name="label_sign">Sign</string>
    <string name="label_message">Message</string>
    <string name="label_file">File</string>
    <string name="label_no_passphrase">No Passphrase</string>
    <string name="label_passphrase">Passphrase</string>
    <string name="label_passphrase_again">Again</string>
    <string name="label_algorithm">Algorithm</string>
    <string name="label_ascii_armor">ASCII Armor</string>
    <string name="label_select_public_keys">Recipients</string>
    <string name="label_delete_after_encryption">Delete After Encryption</string>
    <string name="label_delete_after_decryption">Delete After Decryption</string>
    <string name="label_share_after_encryption">Share After Encryption</string>
    <string name="label_encryption_algorithm">Encryption Algorithm</string>
    <string name="label_hash_algorithm">Hash Algorithm</string>
    <string name="label_asymmetric">with Public Key</string>
    <string name="label_symmetric">with Passphrase</string>
    <string name="label_passphrase_cache_ttl">Passphrase Cache</string>
    <string name="label_message_compression">Message Compression</string>
    <string name="label_file_compression">File Compression</string>
    <string name="label_force_v3_signature">Force old OpenPGPv3 Signatures</string>
    <string name="label_keyservers">Keyservers</string>
    <string name="label_key_id">Key ID</string>
    <string name="label_creation">Creation</string>
    <string name="label_expiry">Expiry</string>
    <string name="label_usage">Usage</string>
    <string name="label_key_size">Key Size</string>
    <string name="label_main_user_id">Main User ID</string>
    <string name="label_name">Name</string>
    <string name="label_comment">Comment</string>
    <string name="label_email">Email</string>
    <string name="label_send_key">Upload key to selected keyserver after certification</string>
    <string name="label_fingerprint">Fingerprint</string>
    <string name="select_keys_button_default">Select</string>
    <string name="expiry_date_dialog_title">Set expiry date</string>

    <plurals name="select_keys_button">
        <item quantity="one">%d selected</item>
        <item quantity="other">%d selected</item>
    </plurals>

    <string name="user_id_no_name">&lt;no name&gt;</string>
    <string name="none">&lt;none&gt;</string>
    <string name="no_key">&lt;no key&gt;</string>
    <string name="can_encrypt">can encrypt</string>
    <string name="can_sign">can sign</string>
    <string name="can_certify">can certify</string>
    <string name="can_certify_not">cannot certify</string>
    <string name="expired">expired</string>
    <string name="revoked">revoked</string>

    <plurals name="n_keys">
        <item quantity="one">1 key</item>
        <item quantity="other">%d keys</item>
    </plurals>

    <plurals name="n_keyservers">
        <item quantity="one">%d keyserver</item>
        <item quantity="other">%d keyservers</item>
    </plurals>

    <string name="secret_key">Secret Key:</string>

    <!-- choice -->
    <string name="choice_none">None</string>
    <string name="choice_15secs">15 secs</string>
    <string name="choice_1min">1 min</string>
    <string name="choice_3mins">3 mins</string>
    <string name="choice_5mins">5 mins</string>
    <string name="choice_10mins">10 mins</string>
    <string name="choice_20mins">20 mins</string>
    <string name="choice_40mins">40 mins</string>
    <string name="choice_1hour">1 hour</string>
    <string name="choice_2hours">2 hours</string>
    <string name="choice_4hours">4 hours</string>
    <string name="choice_8hours">8 hours</string>
    <string name="choice_forever">forever</string>
    <string name="dsa">DSA</string>
    <string name="elgamal">ElGamal</string>
    <string name="rsa">RSA</string>
    <string name="filemanager_title_open">Open…</string>
    <string name="warning">Warning</string>
    <string name="error">Error</string>
    <string name="error_message">Error: %s</string>

    <!-- key flags -->
    <string name="flag_certify">Certify</string>
    <string name="flag_sign">Sign</string>
    <string name="flag_encrypt">Encrypt</string>
    <string name="flag_authenticate">Authenticate</string>

    <!-- sentences -->
    <string name="wrong_passphrase">Wrong passphrase.</string>
    <string name="set_a_passphrase">Set a passphrase first.</string>
    <string name="no_filemanager_installed">No compatible file manager installed.</string>
    <string name="passphrases_do_not_match">The passphrases didn\'t match.</string>
    <string name="passphrase_must_not_be_empty">Please enter a passphrase.</string>
    <string name="passphrase_for_symmetric_encryption">Symmetric encryption.</string>
    <string name="passphrase_for">Enter passphrase for \'%s\'</string>
    <string name="file_delete_confirmation">Are you sure you want to delete\n%s?</string>
    <string name="file_delete_successful">Successfully deleted.</string>
    <string name="no_file_selected">Select a file first.</string>
    <string name="encrypt_sign_successful">Successfully signed and/or encrypted.</string>
    <string name="encrypt_sign_clipboard_successful">Successfully signed and/or encrypted to clipboard.</string>
    <string name="enter_passphrase_twice">Enter the passphrase twice.</string>
    <string name="select_encryption_key">Select at least one encryption key.</string>
    <string name="select_encryption_or_signature_key">Select at least one encryption key or a signature key.</string>
    <string name="specify_file_to_encrypt_to">Please specify which file to encrypt to.\nWARNING: File will be overwritten if it exists.</string>
    <string name="specify_file_to_decrypt_to">Please specify which file to decrypt to.\nWARNING: File will be overwritten if it exists.</string>
    <string name="specify_file_to_export_to">Please specify which file to export to.\nWARNING: File will be overwritten if it exists.</string>
    <string name="key_deletion_confirmation_multi">Do you really want to delete all selected public keys?\nYou can\'t undo this!</string>
    <string name="secret_key_deletion_confirmation">Do you really want to delete the SECRET key \'%s\'?\nYou can\'t undo this!</string>
    <string name="ask_save_changed_key">You have made changes to the keyring, would you like to save it?</string>
    <string name="ask_empty_id_ok">You have added an empty user ID, are you sure you want to continue?</string>
    <string name="public_key_deletetion_confirmation">Do you really want to delete the public key \'%s\'?\nYou can\'t undo this!</string>
    <string name="also_export_secret_keys">Also export secret keys?</string>

    <plurals name="keys_added_and_updated_1">
        <item quantity="one">Successfully added %d key</item>
        <item quantity="other">Successfully added %d keys</item>
    </plurals>
    <plurals name="keys_added_and_updated_2">
        <item quantity="one"> and updated %d key.</item>
        <item quantity="other"> and updated %d keys.</item>
    </plurals>
    <plurals name="keys_added">
        <item quantity="one">Successfully added %d key.</item>
        <item quantity="other">Successfully added %d keys.</item>
    </plurals>
    <plurals name="keys_updated">
        <item quantity="one">Successfully updated %d key.</item>
        <item quantity="other">Successfully updated %d keys.</item>
    </plurals>

    <string name="no_keys_added_or_updated">No keys added or updated.</string>
    <string name="key_exported">Successfully exported 1 key.</string>
    <string name="keys_exported">Successfully exported %d keys.</string>
    <string name="no_keys_exported">No keys exported.</string>
    <string name="key_creation_el_gamal_info">Note: only subkeys support ElGamal.</string>
    <string name="key_creation_weak_rsa_info">Note: generating RSA key with length 1024-bit and less is considered unsafe and it\'s disabled for generating new keys.</string>
    <string name="key_not_found">Couldn\'t find key %08X.</string>

    <plurals name="keys_found">
        <item quantity="one">Found %d key.</item>
        <item quantity="other">Found %d keys.</item>
    </plurals>

    <plurals name="bad_keys_encountered">
        <item quantity="one">%d bad secret key ignored. Perhaps you exported with the option\n --export-secret-subkeys\nMake sure you export with\n --export-secret-keys\ninstead.</item>
        <item quantity="other">%d bad secret keys ignored. Perhaps you exported with the option\n --export-secret-subkeys\nMake sure you export with\n --export-secret-keys\ninstead.</item>
    </plurals>

    <string name="key_send_success">Successfully uploaded key to server</string>
    <string name="key_certify_success">Successfully certified key</string>
    <string name="list_empty">This list is empty!</string>
    <string name="nfc_successful">Successfully sent key with NFC Beam!</string>
    <string name="key_copied_to_clipboard">Key has been copied to the clipboard!</string>
    <string name="key_has_already_been_certified">Key has already been certified!</string>
    <string name="select_key_to_sign">Please select a key to be used for signing!</string>
    <string name="key_too_big_for_sharing">Key is too big to be shared this way!</string>

    <!--
         errors
         no punctuation, all lowercase,
         they will be put after "error_message", e.g. "Error: file not found"
    -->
    <string name="error_file_delete_failed">deleting \'%s\' failed</string>
    <string name="error_file_not_found">file not found</string>
    <string name="error_no_secret_key_found">no suitable secret key found</string>
    <string name="error_external_storage_not_ready">external storage not ready</string>
    <string name="error_key_size_minimum512bit">key size must be at least 512bit</string>
    <string name="error_master_key_must_not_be_el_gamal">the master key cannot be an ElGamal key</string>
    <string name="error_unknown_algorithm_choice">unknown algorithm choice</string>
    <string name="error_user_id_no_email">no email found</string>
    <string name="error_key_needs_a_user_id">need at least one user id</string>
    <string name="error_main_user_id_must_not_be_empty">main user id must not be empty</string>
    <string name="error_key_needs_master_key">need at least a master key</string>
    <string name="error_no_signature_passphrase">no passphrase given</string>
    <string name="error_no_signature_key">no signature key given</string>
    <string name="error_invalid_data">not valid encryption data</string>
    <string name="error_integrity_check_failed">integrity check failed! Data has been modified!</string>
    <string name="error_wrong_passphrase">wrong passphrase</string>
    <string name="error_saving_keys">error saving some keys</string>
    <string name="error_could_not_extract_private_key">could not extract private key</string>
    <string name="error_expiry_must_come_after_creation">expiry date must come after creation date</string>

    <!-- errors without preceeding Error: -->
    <string name="error_only_files_are_supported">Direct binary data without actual file in filesystem is not supported.</string>
    <string name="error_jelly_bean_needed">You need Android 4.1 to use Android\'s NFC Beam feature!</string>
    <string name="error_nfc_needed">NFC is not available on your device!</string>
    <string name="error_nothing_import">Nothing to import!</string>
    <string name="error_keyserver_insufficient_query">Insufficient server query</string>
    <string name="error_keyserver_query">Querying keyserver failed</string>
    <string name="error_keyserver_too_many_responses">Too many possible keys. Please refine your query!</string>
    <string name="error_import_file_no_content">File has no content</string>
    <string name="error_generic_report_bug">A generic error occurred, please create a new bug report for OpenKeychain.</string>
    <plurals name="error_import_non_pgp_part">
        <item quantity="one">part of the loaded file is a valid OpenPGP object but not a OpenPGP key</item>
        <item quantity="other">parts of the loaded file are valid OpenPGP objects but not OpenPGP keys</item>
    </plurals>
    <string name="error_change_something_first">You must make changes to the keyring before you can save it</string>

    <!-- results shown after decryption/verification -->
    <string name="decrypt_result_invalid_signature">Invalid signature!</string>
    <string name="decrypt_result_signature_unknown_pub_key">Unknown public key</string>
    <string name="decrypt_result_signature_uncertified">Valid signature (uncertified)</string>
    <string name="decrypt_result_signature_certified">Valid signature (certified)</string>
    <string name="decrypt_result_decrypted">Successfully decrypted</string>
    <string name="decrypt_result_decrypted_unknown_pub_key">Successfully decrypted but unknown public key</string>
    <string name="decrypt_result_decrypted_and_signature_uncertified">Successfully decrypted and valid signature (uncertified)</string>
    <string name="decrypt_result_decrypted_and_signature_certified">Successfully decrypted and valid signature (certified)</string>

    <!-- progress dialogs, usually ending in '…' -->
    <string name="progress_done">Done.</string>
    <string name="progress_cancel">Cancel</string>
    <string name="progress_saving">saving…</string>
    <string name="progress_importing">importing…</string>
    <string name="progress_exporting">exporting…</string>
    <string name="progress_building_key">building key…</string>
    <string name="progress_certifying_master_key">certifying master key…</string>
    <string name="progress_building_master_key">building master ring…</string>
    <string name="progress_adding_sub_keys">adding sub keys…</string>
    <string name="progress_saving_key_ring">saving key…</string>

    <plurals name="progress_exporting_key">
        <item quantity="one">exporting key…</item>
        <item quantity="other">exporting keys…</item>
    </plurals>

    <plurals name="progress_generating">
        <item quantity="one">generating key, this can take up to 3 minutes…</item>
        <item quantity="other">generating keys, this can take up to 3 minutes…</item>
    </plurals>

    <string name="progress_extracting_signature_key">extracting signature key…</string>
    <string name="progress_extracting_key">extracting key…</string>
    <string name="progress_preparing_streams">preparing streams…</string>
    <string name="progress_encrypting">encrypting data…</string>
    <string name="progress_decrypting">decrypting data…</string>
    <string name="progress_preparing_signature">preparing signature…</string>
    <string name="progress_generating_signature">generating signature…</string>
    <string name="progress_processing_signature">processing signature…</string>
    <string name="progress_verifying_signature">verifying signature…</string>
    <string name="progress_signing">signing…</string>
    <string name="progress_reading_data">reading data…</string>
    <string name="progress_finding_key">finding key…</string>
    <string name="progress_decompressing_data">decompressing data…</string>
    <string name="progress_verifying_integrity">verifying integrity…</string>
    <string name="progress_deleting_securely">deleting \'%s\' securely…</string>

    <!-- action strings -->
    <string name="hint_public_keys">Search Public Keys</string>
    <string name="hint_secret_keys">Search Secret Keys</string>
    <string name="action_share_key_with">Share Key with…</string>

    <!-- key bit length selections -->
    <string name="key_size_512">512</string>
    <string name="key_size_768">768</string>
    <string name="key_size_1024">1024</string>
    <string name="key_size_1536">1536</string>
    <string name="key_size_2048">2048</string>
    <string name="key_size_3072">3072</string>
    <string name="key_size_4096">4096</string>
    <string name="key_size_8192">8192</string>
    <string name="key_size_custom">Custom key size</string>
    <string name="key_size_custom_info">Type custom key length (in bits):</string>
    <string name="key_size_custom_info_rsa">RSA key length must be greater than 1024 and at most 8192. Also it must be multiplicity of 8.</string>
    <string name="key_size_custom_info_dsa">DSA key length must be at least 512 and at most 1024. Also it must be multiplicity of 64.</string>

    <!-- compression -->
    <string name="compression_fast">fast</string>
    <string name="compression_very_slow">very slow</string>

    <!-- Help -->
    <string name="help_tab_start">Start</string>
    <string name="help_tab_faq">FAQ</string>
    <string name="help_tab_wot">Web of Trust</string>
    <string name="help_tab_nfc_beam">NFC Beam</string>
    <string name="help_tab_changelog">Changelog</string>
    <string name="help_tab_about">About</string>
    <string name="help_about_version">Version:</string>

    <!-- Import -->
    <string name="import_import">Import selected keys</string>
    <string name="import_from_clipboard">Import from clipboard</string>

    <plurals name="import_qr_code_missing">
        <item quantity="one">Missing QR Code with ID %s</item>
        <item quantity="other">Missing QR Codes with IDs %s</item>
    </plurals>

    <string name="import_qr_code_start_with_one">Please start with QR Code with ID 1</string>
    <string name="import_qr_code_wrong">QR Code malformed! Please try again!</string>
    <string name="import_qr_code_finished">QR Code scanning finished!</string>
    <string name="import_qr_code_too_short_fingerprint">Fingerprint is too short (&lt; 16 characters)</string>
    <string name="import_qr_scan_button">Scan QR Code with \'Barcode Scanner\'</string>
    <string name="import_nfc_text">To receive keys via NFC, the device needs to be unlocked.</string>
    <string name="import_nfc_help_button">Help</string>
    <string name="import_clipboard_button">Get key from clipboard</string>

    <!-- Intent labels -->
    <string name="intent_decrypt_file">Decrypt File with OpenKeychain</string>
    <string name="intent_import_key">Import Key with OpenKeychain</string>
    <string name="intent_send_encrypt">Encrypt with OpenKeychain</string>
    <string name="intent_send_decrypt">Decrypt with OpenKeychain</string>

    <!-- Remote API -->
    <string name="api_no_apps">No registered applications!\n\nThird-party applications can request access to OpenKeychain. After granting access, they will be listed here.</string>
    <string name="api_settings_show_info">Show advanced information</string>
    <string name="api_settings_hide_info">Hide advanced information</string>
    <string name="api_settings_show_advanced">Show advanced settings</string>
    <string name="api_settings_hide_advanced">Hide advanced settings</string>
    <string name="api_settings_no_key">No key selected</string>
    <string name="api_settings_select_key">Select key</string>
    <string name="api_settings_create_key">Create new key for this account</string>
    <string name="api_settings_save">Save</string>
    <string name="api_settings_cancel">Cancel</string>
    <string name="api_settings_revoke">Revoke access</string>
    <string name="api_settings_delete_account">Delete account</string>
    <string name="api_settings_package_name">Package Name</string>
    <string name="api_settings_package_signature">SHA-256 of Package Signature</string>
    <string name="api_settings_accounts">Accounts</string>
    <string name="api_settings_accounts_empty">No accounts attached to this application.</string>
    <string name="api_create_account_text">The application requests the creation of a new account. Please select an existing private key or create a new one.\nApplications are restricted to the usage of keys you select here!</string>
    <string name="api_register_text">The displayed application requests access to OpenKeychain.\nAllow access?\n\nWARNING: If you do not know why this screen appeared, disallow access! You can revoke access later using the \'Registered Applications\' screen.</string>
    <string name="api_register_allow">Allow access</string>
    <string name="api_register_disallow">Disallow access</string>
    <string name="api_register_error_select_key">Please select a key!</string>
    <string name="api_select_pub_keys_missing_text">No public keys were found for these user ids:</string>
    <string name="api_select_pub_keys_dublicates_text">More than one public key exist for these user ids:</string>
    <string name="api_select_pub_keys_text">Please review the list of recipients!</string>
    <string name="api_error_wrong_signature">Signature check failed! Have you installed this app from a different source? If you are sure that this is not an attack, revoke this app\'s registration in OpenKeychain and then register the app again.</string>

    <!-- Share -->
    <string name="share_qr_code_dialog_title">Share with QR Code</string>
    <string name="share_qr_code_dialog_start">Go through all QR Codes using \'Next\', and scan them one by one.</string>
    <string name="share_qr_code_dialog_fingerprint_text">Fingerprint:</string>
    <string name="share_qr_code_dialog_progress">QR Code with ID %1$d of %2$d</string>
    <string name="share_nfc_dialog">Share with NFC</string>

    <!-- Key list -->
    <plurals name="key_list_selected_keys">
        <item quantity="one">1 key selected.</item>
        <item quantity="other">%d keys selected.</item>
    </plurals>

    <string name="key_list_empty_text1">No keys available yet…</string>
    <string name="key_list_empty_text2">You can start by</string>
    <string name="key_list_empty_text3">or</string>
    <string name="key_list_empty_button_create">creating your own key</string>
    <string name="key_list_empty_button_import">importing keys.</string>

    <!-- Key view -->
    <string name="key_view_action_edit">Edit this key</string>
    <string name="key_view_action_encrypt">Encrypt with this key</string>
    <string name="key_view_action_certify">Certify this key</string>
    <string name="key_view_tab_main">Info</string>
    <string name="key_view_tab_certs">Certifications</string>

    <!-- Navigation Drawer -->
    <string name="nav_keys">Keys</string>
    <string name="nav_encrypt">Sign and Encrypt</string>
    <string name="nav_decrypt">Decrypt and Verify</string>
    <string name="nav_import">Import Keys</string>
    <string name="nav_apps">Registered Apps</string>
    <string name="drawer_open">Open navigation drawer</string>
    <string name="drawer_close">Close navigation drawer</string>
    <string name="edit">Edit</string>
    <string name="my_keys">My Keys</string>
    <string name="label_secret_key">Secret Key</string>
    <string name="secret_key_yes">available</string>
    <string name="secret_key_no">unavailable</string>

    <!-- hints -->
    <string name="encrypt_content_edit_text_hint">Write message here to encrypt and/or sign…</string>
    <string name="decrypt_content_edit_text_hint">Enter ciphertext here to decrypt and/or verify…</string>

    <!-- certifications -->
    <string name="cert_default">default</string>
    <string name="cert_none">none</string>
    <string name="cert_casual">casual</string>
    <string name="cert_positive">positive</string>
    <string name="cert_revoke">revoke</string>
    <string name="cert_verify_ok">ok</string>
    <string name="cert_verify_failed">failed!</string>
    <string name="cert_verify_error">error!</string>
    <string name="cert_verify_unavailable">key unavailable</string>

    <!-- unsorted -->
    <string name="section_signer_id">Signer</string>
    <string name="section_cert">Certificate Details</string>
    <string name="label_user_id">User ID</string>
    <string name="unknown_uid">&lt;unknown&gt;</string>
    <string name="empty_certs">No certificates for this key</string>
    <string name="section_uids_to_sign">User IDs to sign</string>
    <string name="label_revocation">Revocation Reason</string>
    <string name="label_verify_status">Verification Status</string>
    <string name="label_cert_type">Type</string>
    <string name="error_key_not_found">Key not found!</string>
    <string name="error_key_processing">Error processing key!</string>
    <string name="no_subkey">subkey unavailable</string>
    <string name="key_stripped">stripped</string>
    <string name="secret_cannot_multiple">Secret keys can only be deleted individually!</string>
    <string name="title_view_cert">View Certificate Details</string>
<<<<<<< HEAD
    <string name="unknown_algorithm">unknown</string>
=======
    <string name="can_sign_not">cannot sign</string>
>>>>>>> 0b7fb707

</resources><|MERGE_RESOLUTION|>--- conflicted
+++ resolved
@@ -498,10 +498,7 @@
     <string name="key_stripped">stripped</string>
     <string name="secret_cannot_multiple">Secret keys can only be deleted individually!</string>
     <string name="title_view_cert">View Certificate Details</string>
-<<<<<<< HEAD
     <string name="unknown_algorithm">unknown</string>
-=======
     <string name="can_sign_not">cannot sign</string>
->>>>>>> 0b7fb707
 
 </resources>