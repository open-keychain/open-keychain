/*
 * Copyright (C) 2014 Dominik Schürmann <dominik@dominikschuermann.de>
 * Copyright (C) 2014 Vincent Breitmoser <v.breitmoser@mugenguild.com>
 *
 * This program is free software: you can redistribute it and/or modify
 * it under the terms of the GNU General Public License as published by
 * the Free Software Foundation, either version 3 of the License, or
 * (at your option) any later version.
 *
 * This program is distributed in the hope that it will be useful,
 * but WITHOUT ANY WARRANTY; without even the implied warranty of
 * MERCHANTABILITY or FITNESS FOR A PARTICULAR PURPOSE.  See the
 * GNU General Public License for more details.
 *
 * You should have received a copy of the GNU General Public License
 * along with this program.  If not, see <http://www.gnu.org/licenses/>.
 */

package org.sufficientlysecure.keychain.ui;

<<<<<<< HEAD
=======

import java.io.IOException;
import java.util.List;
>>>>>>> 5708072c

import android.Manifest;
import android.annotation.TargetApi;
import android.content.Context;
import android.content.Intent;
import android.content.pm.PackageManager;
import android.database.Cursor;
import android.graphics.Bitmap;
import android.net.Uri;
import android.os.Build;
import android.os.Build.VERSION_CODES;
import android.os.Bundle;
import android.os.Handler;
import android.provider.ContactsContract;
import android.support.v4.app.LoaderManager;
import android.support.v4.content.ContextCompat;
import android.support.v4.content.CursorLoader;
import android.support.v4.content.Loader;
import android.support.v7.widget.CardView;
import android.transition.Fade;
import android.transition.Transition;
import android.transition.TransitionInflater;
import android.view.LayoutInflater;
import android.view.View;
import android.view.ViewGroup;
import android.view.ViewTreeObserver.OnPreDrawListener;
import android.widget.AdapterView;
import android.widget.AdapterView.OnItemClickListener;
import android.widget.Button;
import android.widget.ImageView;
import android.widget.LinearLayout;
import android.widget.ListView;
import android.widget.TextView;

import org.sufficientlysecure.keychain.Constants;
import org.sufficientlysecure.keychain.R;
import org.sufficientlysecure.keychain.compatibility.DialogFragmentWorkaround;
import org.sufficientlysecure.keychain.operations.results.OperationResult;
import org.sufficientlysecure.keychain.provider.KeychainContract;
import org.sufficientlysecure.keychain.provider.KeychainContract.KeyRings;
import org.sufficientlysecure.keychain.ui.adapter.LinkedIdsAdapter;
import org.sufficientlysecure.keychain.ui.adapter.UserIdsAdapter;
import org.sufficientlysecure.keychain.ui.base.LoaderFragment;
import org.sufficientlysecure.keychain.ui.dialog.UserIdInfoDialogFragment;
import org.sufficientlysecure.keychain.ui.linked.LinkedIdViewFragment;
import org.sufficientlysecure.keychain.ui.linked.LinkedIdViewFragment.OnIdentityLoadedListener;
import org.sufficientlysecure.keychain.ui.linked.LinkedIdWizard;
<<<<<<< HEAD
import org.sufficientlysecure.keychain.ui.widget.KeyHealthCardView;
import org.sufficientlysecure.keychain.ui.widget.KeyHealthPresenter;
import org.sufficientlysecure.keychain.util.ContactHelper;
import org.sufficientlysecure.keychain.util.Log;

import java.io.IOException;
import java.util.List;
=======
import org.sufficientlysecure.keychain.ui.widget.KeyHealthPresenter;
import org.sufficientlysecure.keychain.ui.widget.KeyHealthCardView;
import org.sufficientlysecure.keychain.util.ContactHelper;
import org.sufficientlysecure.keychain.util.Log;
>>>>>>> 5708072c

public class ViewKeyFragment extends LoaderFragment implements
        LoaderManager.LoaderCallbacks<Cursor> {

    public static final String ARG_MASTER_KEY_ID = "master_key_id";
    public static final String ARG_IS_SECRET = "is_secret";
    public static final String ARG_POSTPONE_TYPE = "postpone_type";

    private ListView mUserIds;

    enum PostponeType {
        NONE, LINKED
    }

    boolean mIsSecret = false;

    private static final int LOADER_ID_USER_IDS = 1;
    private static final int LOADER_ID_LINKED_IDS = 2;
    private static final int LOADER_ID_LINKED_CONTACT = 3;
    private static final int LOADER_ID_SUBKEY_STATUS = 4;

    private UserIdsAdapter mUserIdsAdapter;
    private LinkedIdsAdapter mLinkedIdsAdapter;

    private Uri mDataUri;

    private PostponeType mPostponeType;

    private CardView mSystemContactCard;
    private LinearLayout mSystemContactLayout;
    private ImageView mSystemContactPicture;
    private TextView mSystemContactName;

    private ListView mLinkedIds;
    private CardView mLinkedIdsCard;
    private TextView mLinkedIdsEmpty;
    private byte[] mFingerprint;
    private TextView mLinkedIdsExpander;

    KeyHealthCardView mKeyHealthCard;
    KeyHealthPresenter mKeyHealthPresenter;

    private long mMasterKeyId;

    /**
     * Creates new instance of this fragment
     */
    public static ViewKeyFragment newInstance(long masterKeyId, boolean isSecret, PostponeType postponeType) {
        ViewKeyFragment frag = new ViewKeyFragment();
        Bundle args = new Bundle();
        args.putLong(ARG_MASTER_KEY_ID, masterKeyId);
        args.putBoolean(ARG_IS_SECRET, isSecret);
        args.putString(ARG_POSTPONE_TYPE, postponeType.toString());

        frag.setArguments(args);

        return frag;
    }

    @Override
    public View onCreateView(LayoutInflater inflater, ViewGroup superContainer, Bundle savedInstanceState) {
        View root = super.onCreateView(inflater, superContainer, savedInstanceState);
        View view = inflater.inflate(R.layout.view_key_fragment, getContainer());

        mUserIds = (ListView) view.findViewById(R.id.view_key_user_ids);
        Button userIdsEditButton = (Button) view.findViewById(R.id.view_key_card_user_ids_edit);
        mLinkedIdsCard = (CardView) view.findViewById(R.id.card_linked_ids);
        mLinkedIds = (ListView) view.findViewById(R.id.view_key_linked_ids);
        mLinkedIdsExpander = (TextView) view.findViewById(R.id.view_key_linked_ids_expander);
        mLinkedIdsEmpty = (TextView)  view.findViewById(R.id.view_key_linked_ids_empty);
        Button linkedIdsAddButton = (Button) view.findViewById(R.id.view_key_card_linked_ids_add);
        mSystemContactCard = (CardView) view.findViewById(R.id.linked_system_contact_card);
        mSystemContactLayout = (LinearLayout) view.findViewById(R.id.system_contact_layout);
        mSystemContactName = (TextView) view.findViewById(R.id.system_contact_name);
        mSystemContactPicture = (ImageView) view.findViewById(R.id.system_contact_picture);

        userIdsEditButton.setOnClickListener(new View.OnClickListener() {
            @Override
            public void onClick(View v) {
                editIdentities(mDataUri);
            }
        });

        linkedIdsAddButton.setOnClickListener(new View.OnClickListener() {
            @Override
            public void onClick(View v) {
                addLinkedIdentity(mDataUri);
            }
        });

        mUserIds.setOnItemClickListener(new AdapterView.OnItemClickListener() {
            @Override
            public void onItemClick(AdapterView<?> parent, View view, int position, long id) {
                showUserIdInfo(position);
            }
        });
        mLinkedIds.setOnItemClickListener(new OnItemClickListener() {
            @Override
            public void onItemClick(AdapterView<?> parent, View view, int position, long id) {
                showLinkedId(position);
            }
        });

        mKeyHealthCard = (KeyHealthCardView) view.findViewById(R.id.subkey_status_card);

        return root;
    }

    private void editIdentities(Uri dataUri) {
        Intent editIntent = new Intent(getActivity(), EditIdentitiesActivity.class);
        editIntent.setData(KeychainContract.KeyRingData.buildSecretKeyRingUri(dataUri));
        startActivityForResult(editIntent, 0);
    }

    private void addLinkedIdentity(Uri dataUri) {
        Intent intent = new Intent(getActivity(), LinkedIdWizard.class);
        intent.setData(dataUri);
        startActivity(intent);
        getActivity().finish();
    }

    private void showLinkedId(final int position) {
        final LinkedIdViewFragment frag;
        try {
            frag = mLinkedIdsAdapter.getLinkedIdFragment(mDataUri, position, mFingerprint);
        } catch (IOException e) {
            Log.e(Constants.TAG, "IOException", e);
            return;
        }

        if (Build.VERSION.SDK_INT >= Build.VERSION_CODES.LOLLIPOP) {
            Transition trans = TransitionInflater.from(getActivity())
                    .inflateTransition(R.transition.linked_id_card_trans);
            // setSharedElementReturnTransition(trans);
            setExitTransition(new Fade());
            frag.setSharedElementEnterTransition(trans);
        }

        getFragmentManager().beginTransaction()
                .add(R.id.view_key_fragment, frag)
                .hide(frag)
                .commit();

        frag.setOnIdentityLoadedListener(new OnIdentityLoadedListener() {
            @Override
            public void onIdentityLoaded() {
                new Handler().post(new Runnable() {
                    @Override
                    public void run() {
                        getFragmentManager().beginTransaction()
                                .show(frag)
                                .addSharedElement(mLinkedIdsCard, "card_linked_ids")
                                .remove(ViewKeyFragment.this)
                                .addToBackStack("linked_id")
                                .commit();
                    }
                });
            }
        });
    }

    @Override
    public void onActivityCreated(Bundle savedInstanceState) {
        super.onActivityCreated(savedInstanceState);
<<<<<<< HEAD

        mMasterKeyId = getArguments().getLong(ARG_MASTER_KEY_ID);
        mDataUri = KeyRings.buildGenericKeyRingUri(mMasterKeyId);
        mIsSecret = getArguments().getBoolean(ARG_IS_SECRET);
        mPostponeType = PostponeType.valueOf(getArguments().getString(ARG_POSTPONE_TYPE));

        // load user ids after we know if it's a secret key
        mUserIdsAdapter = new UserIdsAdapter(getActivity(), null, 0, !mIsSecret, null);
        mUserIds.setAdapter(mUserIdsAdapter);

        // initialize loaders, which will take care of auto-refresh on change
        getLoaderManager().initLoader(LOADER_ID_USER_IDS, null, this);
        initLinkedContactLoader();
        initCardButtonsVisibility(mIsSecret);

=======

        mMasterKeyId = getArguments().getLong(ARG_MASTER_KEY_ID);
        mDataUri = KeyRings.buildGenericKeyRingUri(mMasterKeyId);
        mIsSecret = getArguments().getBoolean(ARG_IS_SECRET);
        mPostponeType = PostponeType.valueOf(getArguments().getString(ARG_POSTPONE_TYPE));

        // load user ids after we know if it's a secret key
        mUserIdsAdapter = new UserIdsAdapter(getActivity(), null, 0, !mIsSecret, null);
        mUserIds.setAdapter(mUserIdsAdapter);

        // initialize loaders, which will take care of auto-refresh on change
        getLoaderManager().initLoader(LOADER_ID_USER_IDS, null, this);
        initLinkedContactLoader();
        initCardButtonsVisibility(mIsSecret);

>>>>>>> 5708072c
        mKeyHealthPresenter = new KeyHealthPresenter(
                getContext(), mKeyHealthCard, LOADER_ID_SUBKEY_STATUS, mMasterKeyId, mIsSecret);
        mKeyHealthPresenter.startLoader(getLoaderManager());
    }

    private void showUserIdInfo(final int position) {
        if (!mIsSecret) {
            final boolean isRevoked = mUserIdsAdapter.getIsRevoked(position);
            final int isVerified = mUserIdsAdapter.getIsVerified(position);

            DialogFragmentWorkaround.INTERFACE.runnableRunDelayed(new Runnable() {
                public void run() {
                    UserIdInfoDialogFragment dialogFragment =
                            UserIdInfoDialogFragment.newInstance(isRevoked, isVerified);

                    dialogFragment.show(getActivity().getSupportFragmentManager(), "userIdInfoDialog");
                }
            });
        }
    }

    /**
     * Hides card if no linked system contact exists. Sets name, picture
     * and onClickListener for the linked system contact's layout.
     * In the case of a secret key, "me" (own profile) contact details are loaded.
     */
    private void loadLinkedSystemContact(final long contactId) {
        // contact doesn't exist, stop
        if (contactId == -1) {
            return;
        }

        final Context context = mSystemContactName.getContext();
        ContactHelper contactHelper = new ContactHelper(context);

        String contactName = null;

        if (mIsSecret) {//all secret keys are linked to "me" profile in contacts
            List<String> mainProfileNames = contactHelper.getMainProfileContactName();
            if (mainProfileNames != null && mainProfileNames.size() > 0) {
                contactName = mainProfileNames.get(0);
            }
        } else {
            contactName = contactHelper.getContactName(contactId);
        }

        if (contactName != null) { //contact name exists for given master key
            showLinkedSystemContact();

            mSystemContactName.setText(contactName);

            Bitmap picture;
            if (mIsSecret) {
                picture = contactHelper.loadMainProfilePhoto(false);
            } else {
                picture = contactHelper.loadPhotoByContactId(contactId, false);
            }
            if (picture != null) mSystemContactPicture.setImageBitmap(picture);

            mSystemContactLayout.setOnClickListener(new View.OnClickListener() {
                @Override
                public void onClick(View v) {
                    launchContactActivity(contactId, context);
                }
            });
        } else {
            hideLinkedSystemContact();
        }
    }

    private void hideLinkedSystemContact() {
        mSystemContactCard.setVisibility(View.GONE);
    }

    private void showLinkedSystemContact() {
        mSystemContactCard.setVisibility(View.VISIBLE);
    }

    /**
     * launches the default android Contacts app to view a contact with the passed
     * contactId (CONTACT_ID column from ContactsContract.RawContact table which is _ID column in
     * ContactsContract.Contact table)
     *
     * @param contactId _ID for row in ContactsContract.Contacts table
     */
    private void launchContactActivity(final long contactId, Context context) {
        Intent intent = new Intent(Intent.ACTION_VIEW);
        Uri uri = Uri.withAppendedPath(ContactsContract.Contacts.CONTENT_URI, String.valueOf(contactId));
        intent.setData(uri);
        context.startActivity(intent);
    }

    @Override
    public void onActivityResult(int requestCode, int resultCode, Intent data) {
        // if a result has been returned, display a notify
        if (data != null && data.hasExtra(OperationResult.EXTRA_RESULT)) {
            OperationResult result = data.getParcelableExtra(OperationResult.EXTRA_RESULT);
            result.createNotify(getActivity()).show();
        } else {
            super.onActivityResult(requestCode, resultCode, data);
        }
    }

    private static final String[] RAW_CONTACT_PROJECTION = {
            ContactsContract.RawContacts.CONTACT_ID
    };

    private static final int INDEX_CONTACT_ID = 0;

    @Override
    public Loader<Cursor> onCreateLoader(int id, Bundle args) {

        switch (id) {
            case LOADER_ID_USER_IDS: {
                return UserIdsAdapter.createLoader(getActivity(), mDataUri);
            }

            case LOADER_ID_LINKED_IDS: {
                return LinkedIdsAdapter.createLoader(getActivity(), mDataUri);
            }

            case LOADER_ID_LINKED_CONTACT: {
                // we need a separate loader for linked contact
                // to ensure refreshing on verification

                Uri baseUri = mIsSecret ? ContactsContract.Profile.CONTENT_RAW_CONTACTS_URI :
                        ContactsContract.RawContacts.CONTENT_URI;

                return new CursorLoader(
                        getActivity(),
                        baseUri,
                        RAW_CONTACT_PROJECTION,
                        ContactsContract.RawContacts.ACCOUNT_TYPE + "=? AND " +
                                ContactsContract.RawContacts.SOURCE_ID + "=? AND " +
                                ContactsContract.RawContacts.DELETED + "=?",
                        new String[]{
                                Constants.ACCOUNT_TYPE,
                                Long.toString(mMasterKeyId),
                                "0" // "0" for "not deleted"
                        },
                        null);
            }

            case LOADER_ID_SUBKEY_STATUS: {
                throw new IllegalStateException("This callback should never end up here!");
            }

            default:
                return null;
        }
    }

    @Override
    public void onLoadFinished(Loader<Cursor> loader, Cursor data) {
        /* TODO better error handling? May cause problems when a key is deleted,
         * because the notification triggers faster than the activity closes.
         */
        if (data == null) {
            return;
        }
        // Swap the new cursor in. (The framework will take care of closing the
        // old cursor once we return.)
        switch (loader.getId()) {
            case LOADER_ID_USER_IDS: {
                setContentShown(true, false);
                mUserIdsAdapter.swapCursor(data);

                break;
            }

            case LOADER_ID_LINKED_IDS: {
                mLinkedIdsAdapter.swapCursor(data);

                if (mIsSecret) {
                    mLinkedIdsCard.setVisibility(View.VISIBLE);
                    mLinkedIdsEmpty.setVisibility(mLinkedIdsAdapter.getCount() > 0 ? View.GONE : View.VISIBLE);
                } else {
                    mLinkedIdsCard.setVisibility(mLinkedIdsAdapter.getCount() > 0 ? View.VISIBLE : View.GONE);
                    mLinkedIdsEmpty.setVisibility(View.GONE);
                }

                if (Build.VERSION.SDK_INT >= Build.VERSION_CODES.LOLLIPOP && mPostponeType == PostponeType.LINKED) {
                    mLinkedIdsCard.getViewTreeObserver().addOnPreDrawListener(new OnPreDrawListener() {
                        @TargetApi(VERSION_CODES.LOLLIPOP)
                        @Override
                        public boolean onPreDraw() {
                            mLinkedIdsCard.getViewTreeObserver().removeOnPreDrawListener(this);
                            getActivity().startPostponedEnterTransition();
                            return true;
                        }
                    });
                }
                break;
            }

            case LOADER_ID_LINKED_CONTACT: {
                if (data.moveToFirst()) { // if we have a linked contact
                    long contactId = data.getLong(INDEX_CONTACT_ID);
                    loadLinkedSystemContact(contactId);
                }
                break;
            }

            case LOADER_ID_SUBKEY_STATUS: {
                throw new IllegalStateException("This callback should never end up here!");
            }
        }
    }

    private void initLinkedContactLoader() {
        if (ContextCompat.checkSelfPermission(getActivity(), Manifest.permission.READ_CONTACTS)
                == PackageManager.PERMISSION_DENIED) {
            Log.w(Constants.TAG, "loading linked system contact not possible READ_CONTACTS permission denied!");
            hideLinkedSystemContact();
            return;
        }

        Bundle linkedContactData = new Bundle();

        // initialises loader for contact query so we can listen to any updates
        getLoaderManager().initLoader(LOADER_ID_LINKED_CONTACT, linkedContactData, this);
    }

    private void initCardButtonsVisibility(boolean isSecret) {
        LinearLayout buttonsUserIdsLayout =
                (LinearLayout) getActivity().findViewById(R.id.view_key_card_user_ids_buttons);
        LinearLayout buttonsLinkedIdsLayout =
                (LinearLayout) getActivity().findViewById(R.id.view_key_card_linked_ids_buttons);
        if (isSecret) {
            buttonsUserIdsLayout.setVisibility(View.VISIBLE);
            buttonsLinkedIdsLayout.setVisibility(View.VISIBLE);
        } else {
            buttonsUserIdsLayout.setVisibility(View.GONE);
            buttonsLinkedIdsLayout.setVisibility(View.GONE);
        }
    }

    /**
     * This is called when the last Cursor provided to onLoadFinished() above is about to be closed.
     * We need to make sure we are no longer using it.
     */
    @Override
    public void onLoaderReset(Loader<Cursor> loader) {
        switch (loader.getId()) {
            case LOADER_ID_USER_IDS: {
                mUserIdsAdapter.swapCursor(null);
                break;
            }
            case LOADER_ID_LINKED_IDS: {
                mLinkedIdsAdapter.swapCursor(null);
                break;
            }
            case LOADER_ID_SUBKEY_STATUS:
                mKeyHealthPresenter.onLoaderReset(loader);
                break;
        }
    }

    public boolean isValidForData(boolean isSecret) {
        return isSecret == mIsSecret;
    }

}<|MERGE_RESOLUTION|>--- conflicted
+++ resolved
@@ -18,12 +18,9 @@
 
 package org.sufficientlysecure.keychain.ui;
 
-<<<<<<< HEAD
-=======
 
 import java.io.IOException;
 import java.util.List;
->>>>>>> 5708072c
 
 import android.Manifest;
 import android.annotation.TargetApi;
@@ -71,20 +68,10 @@
 import org.sufficientlysecure.keychain.ui.linked.LinkedIdViewFragment;
 import org.sufficientlysecure.keychain.ui.linked.LinkedIdViewFragment.OnIdentityLoadedListener;
 import org.sufficientlysecure.keychain.ui.linked.LinkedIdWizard;
-<<<<<<< HEAD
-import org.sufficientlysecure.keychain.ui.widget.KeyHealthCardView;
-import org.sufficientlysecure.keychain.ui.widget.KeyHealthPresenter;
-import org.sufficientlysecure.keychain.util.ContactHelper;
-import org.sufficientlysecure.keychain.util.Log;
-
-import java.io.IOException;
-import java.util.List;
-=======
 import org.sufficientlysecure.keychain.ui.widget.KeyHealthPresenter;
 import org.sufficientlysecure.keychain.ui.widget.KeyHealthCardView;
 import org.sufficientlysecure.keychain.util.ContactHelper;
 import org.sufficientlysecure.keychain.util.Log;
->>>>>>> 5708072c
 
 public class ViewKeyFragment extends LoaderFragment implements
         LoaderManager.LoaderCallbacks<Cursor> {
@@ -249,8 +236,6 @@
     @Override
     public void onActivityCreated(Bundle savedInstanceState) {
         super.onActivityCreated(savedInstanceState);
-<<<<<<< HEAD
-
         mMasterKeyId = getArguments().getLong(ARG_MASTER_KEY_ID);
         mDataUri = KeyRings.buildGenericKeyRingUri(mMasterKeyId);
         mIsSecret = getArguments().getBoolean(ARG_IS_SECRET);
@@ -265,23 +250,6 @@
         initLinkedContactLoader();
         initCardButtonsVisibility(mIsSecret);
 
-=======
-
-        mMasterKeyId = getArguments().getLong(ARG_MASTER_KEY_ID);
-        mDataUri = KeyRings.buildGenericKeyRingUri(mMasterKeyId);
-        mIsSecret = getArguments().getBoolean(ARG_IS_SECRET);
-        mPostponeType = PostponeType.valueOf(getArguments().getString(ARG_POSTPONE_TYPE));
-
-        // load user ids after we know if it's a secret key
-        mUserIdsAdapter = new UserIdsAdapter(getActivity(), null, 0, !mIsSecret, null);
-        mUserIds.setAdapter(mUserIdsAdapter);
-
-        // initialize loaders, which will take care of auto-refresh on change
-        getLoaderManager().initLoader(LOADER_ID_USER_IDS, null, this);
-        initLinkedContactLoader();
-        initCardButtonsVisibility(mIsSecret);
-
->>>>>>> 5708072c
         mKeyHealthPresenter = new KeyHealthPresenter(
                 getContext(), mKeyHealthCard, LOADER_ID_SUBKEY_STATUS, mMasterKeyId, mIsSecret);
         mKeyHealthPresenter.startLoader(getLoaderManager());
