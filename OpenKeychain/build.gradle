apply plugin: 'com.android.application'
apply plugin: 'witness'
apply plugin: 'jacoco'
apply plugin: 'com.github.kt3k.coveralls'

dependencies {
    // NOTE: Always use fixed version codes not dynamic ones, e.g. 0.7.3 instead of 0.7.+, see README for more information
    // NOTE: libraries are pinned to a specific build, see below

    // from local Android SDK
    compile 'com.android.support:support-v4:25.0.1'
    compile 'com.android.support:appcompat-v7:25.0.1'
    compile 'com.android.support:design:25.0.1'
    compile 'com.android.support:recyclerview-v7:25.0.1'
    compile 'com.android.support:cardview-v7:25.0.1'
    compile 'com.android.support:support-annotations:25.0.1'

    // JCenter etc.
    compile 'com.journeyapps:zxing-android-embedded:3.4.0'
    compile 'com.google.zxing:core:3.3.0'
    compile 'org.commonjava.googlecode.markdown4j:markdown4j:2.2-cj-1.1'
    compile 'org.ocpsoft.prettytime:prettytime:4.0.1.Final'
    compile 'org.sufficientlysecure:donations:2.5'
    compile 'com.squareup.okhttp3:okhttp:3.5.0'
    compile 'com.squareup.okhttp3:okhttp-urlconnection:3.5.0'
    compile 'org.apache.james:apache-mime4j-core:0.8.0'
    compile 'org.apache.james:apache-mime4j-dom:0.8.0'
    compile 'org.thoughtcrime.ssl.pinning:AndroidPinning:1.0.0'

    // UI
    compile 'org.sufficientlysecure:html-textview:3.1'
    compile 'com.splitwise:tokenautocomplete:2.0.8@aar'
    compile 'com.jpardogo.materialtabstrip:library:1.1.1'
    compile 'com.getbase:floatingactionbutton:1.10.1'
    compile 'com.nispok:snackbar:2.11.0'
    compile 'com.cocosw:bottomsheet:1.3.0@aar'

    // RecyclerView
    compile 'com.tonicartos:superslim:0.4.13'
    compile 'com.futuremind.recyclerfastscroll:fastscroll:0.2.4'

    // Material Drawer
    compile 'com.mikepenz:materialdrawer:5.6.0@aar'
    compile 'com.mikepenz:fastadapter:1.8.2'
    compile 'com.mikepenz:materialize:1.0.0'
    compile 'com.mikepenz:iconics-core:2.8.1@aar'
    compile 'com.mikepenz:google-material-typeface:2.2.0.3.original@aar'
    compile 'com.mikepenz:fontawesome-typeface:4.6.0.3@aar'
    compile 'com.mikepenz:community-material-typeface:1.5.54.2@aar'

    // Nordpol
    compile 'com.fidesmo:nordpol-android:0.1.20'

    // libs as submodules
    compile project(':libkeychain')
    compile project(':openpgp-api-lib')
    compile project(':extern:bouncycastle:core')
    compile project(':extern:bouncycastle:pg')
    compile project(':extern:bouncycastle:prov')
    compile project(':extern:minidns')
    compile project(':KeybaseLib')
    compile project(':safeslinger-exchange')

    // Unit tests in the local JVM with Robolectric
    // https://developer.android.com/training/testing/unit-testing/local-unit-tests.html
    // http://robolectric.org/getting-started/
    // http://www.vogella.com/tutorials/Robolectric/article.html
    testCompile 'junit:junit:4.12'
    testCompile ('org.robolectric:robolectric:3.2.2') {
        exclude group: 'org.bouncycastle', module: 'bcprov-jdk16'
    }
    testCompile 'org.mockito:mockito-core:1.10.19'

    // UI testing with Espresso
    // Force usage of support libs in the test app, since they are internally used by the runner module.
    // https://github.com/googlesamples/android-testing/blob/master/ui/espresso/BasicSample/app/build.gradle#L28
    androidTestCompile 'com.android.support:support-annotations:25.0.1'
    androidTestCompile 'com.android.support:appcompat-v7:25.0.1'
    androidTestCompile 'com.android.support:design:25.0.1'
    androidTestCompile 'com.android.support.test:runner:0.5'
    androidTestCompile 'com.android.support.test:rules:0.5'
    androidTestCompile 'com.android.support.test.espresso:espresso-core:2.2.2'
    androidTestCompile 'com.android.support.test.espresso:espresso-intents:2.2.2'
    androidTestCompile ('com.android.support.test.espresso:espresso-contrib:2.2.2') {
        exclude group: 'com.android.support', module: 'appcompat'
        exclude group: 'com.android.support', module: 'support-v4'
        exclude module: 'recyclerview-v7'
    }

}

// Output of ./gradlew -q calculateChecksums
// Comment out the libs referenced as git submodules!
dependencyVerification {
    verify = [
            'com.android.support:support-v4:50da261acc4ca3d2dea9a43106bf65488711ca97b20a4daa095dba381c205c98',
            'com.android.support:appcompat-v7:7fead560a22ea4b15848ce3000f312ef611fac0953bf90ca8710a72a1f6e36ea',
            'com.android.support:design:07a72eb68c888b38d7b78e450e1af8a84e571406e0cf911889e0645d5a41f1e4',
            'com.android.support:recyclerview-v7:803baba7be537ace8c5cb8a775e37547c22a04c4b028833796c45c26ec1deca2',
            'com.android.support:cardview-v7:50d88fae8cd1076cb90504d36ca5ee9df4018555c8f041bd28f43274c0fc9e1f',
            'com.android.support:support-annotations:bd94ab42c841db16fb480f4c65d33d297e544655ecc498b37c5cf33a0c5f1968',
            'com.journeyapps:zxing-android-embedded:2422d83c2c09a7b645f516c8458ececba6a7da47b94e40778d876facf495c660',
            'com.google.zxing:core:bba7724e02a997cec38213af77133ee8e24b0d5cf5fa7ecbc16a4fa93f11ee0d',
            'org.commonjava.googlecode.markdown4j:markdown4j:28eb991f702c6d85d6cafd68c24d1ce841d1f5c995c943f25aedb433c0c13f60',
            'org.ocpsoft.prettytime:prettytime:ef7098d973ae78b57d1a22dc37d3b8a771bf030301300e24055d676b6cdc5e75',
            'org.sufficientlysecure:donations:2be4183afa5e35263e37346344cfea48681f3c987e6832dd4acde227c13ccad6',
            'com.squareup.okhttp3:okhttp:eecd834b09d12c3cd568b811522b97012619f7f00378c3c719a1957fac6458ef',
            'com.squareup.okhttp3:okhttp-urlconnection:ae74d44e656e5bff3b1f6ac9a12be16375bd903ac3ca1f9ce12e98c976b760ee',
            'org.apache.james:apache-mime4j-core:561987f604911e1870b2b4eabf0b0658d666c66cb1e65fba3e9e4bffe63acab9',
            'org.apache.james:apache-mime4j-dom:e18717fe6d36f32e5c5f7cbeea1a9bf04645fdabc84e7e8374d9da10fd52e78d',
            'org.thoughtcrime.ssl.pinning:AndroidPinning:afa1d74e699257fa75cb109ff29bac50726ef269c6e306bdeffe8223cee06ef4',
            'org.sufficientlysecure:html-textview:ed740adf05cae2373999c7a3047c803183d9807b2cf66162902090d7c112a832',
            'com.splitwise:tokenautocomplete:f921f83ee26b5265f719b312c30452ef8e219557826c5ce5bf02e29647967939',
            'com.jpardogo.materialtabstrip:library:4ee2f1211c302b45fb8c627cc5b240dc6b38b7aaaab1b8bffc81663e1b108013',
            'com.getbase:floatingactionbutton:3edefa511aac4d90794c7b0496aca59cff2eee1e32679247b4f85acbeee05240',
            'com.nispok:snackbar:46b5eb9d630d329e13c2ce00ee9fb115ffb66c23c72cff32ee97eedd76824c6f',
            'com.cocosw:bottomsheet:4af6112a7f4cad4e2b70e5fdf1edc39f51275523a0f53011a012837dc103e597',
            'com.tonicartos:superslim:ca89b5c674660cc6918a8f8fd385065bffeee27983e0d33c7c2f0ad7b34d2d49',
            'com.futuremind.recyclerfastscroll:fastscroll:ae655201885a9dbb5fabecb4adfefbb23ffdbca26a2b4ea255ec1bf6f214c606',
            'com.mikepenz:materialdrawer:8bba1428dcef5ad7c2decf49c612ad980b38e2f1031cbd66c152a8a104793929',
            'com.mikepenz:fastadapter:21d4ecb5c128bcda37b14e7998d799ed52cfc768b72cdf3d5578bb6775769ebd',
            'com.mikepenz:materialize:942ccf5e2aa1a46803aa884e8dc7bbaf2a9e8e9996a0cf92e3fe2f44a8592ba4',
            'com.mikepenz:iconics-core:478d7e245098f7c28b5b20a0e6b1e5cb108ef3eaf595af7190bc60f91063aa3d',
            'com.mikepenz:google-material-typeface:f27c629ba5d2a90ecfbd7f221ff98cd363e1ee6be06b099b82bae490766e14a5',
            'com.mikepenz:fontawesome-typeface:ee47b7fe97b90412f01f2fcdd78f65a4edb0ab00006f5ef59ed00516baca9309',
            'com.mikepenz:community-material-typeface:d6035d261c5eba880cd7fe5dcb8cc00b09bfe6d41063b881b759e9897dc7b7c9',
            'com.fidesmo:nordpol-android:cf034bf765ec9b048e7192d3aa741bea1674994185d5ae130bee92c8e234eefa',
//            'OpenKeychain:openpgp-api-lib:13d209e63ffee17d99a40b51841cd9186f3d00a0e5239d41610ea09f2432bf96',
//            'OpenKeychain:openkeychain-api-lib:231e0a6e7952db759f0ff011c7af7ce4129c2666a3bffbaf733652591fee9cc3',
//            'OpenKeychain.extern.bouncycastle:core:857cc49a1b8dda5c7cf2e98ce8fcd2526dac2b5e8176efe15c60b368f1a8bb73',
//            'OpenKeychain.extern.bouncycastle:pg:7234eb61f81ee8affa7b6455cab4cf12b95d38aa314b497b3cb5fa3a8005d9bc',
//            'OpenKeychain.extern.bouncycastle:prov:7c78ff393d8c112b2a62ea3fb152ff20dfc9ad422e0992922e6dd8b072b7f695',
//            'OpenKeychain.extern:minidns:a8dd0e0a5145e8b35d0edbc3398eb6f90952763b5fc129675840ee531cf7ec03',
//            'OpenKeychain:KeybaseLib:fd9827cb8a86ffda84a63242704cf8139dff05df6e0eb749602c510d3fbd20d6',
//            'OpenKeychain:safeslinger-exchange:83b1e923cc4eb660e78579d75d0bd3564cc9c450bdc1dd38cb0ba41ff8f55c48',
//            'com.android.databinding:library:def2976cb30dd5abf9f3a35d70c70cfb5485af4fb4ae022f5b9a6e2f8cff6386',
//            'com.android.databinding:baseLibrary:47cb0d2d4d1aae4af3f860c31540493332a26278c016bbae90d22fdde3b0b83d',
//            'com.android.databinding:adapters:0dd06349dad760f3cb56769f8e9f46451634be6a8a1bfdb2e88a5ca10afcebd6',
            'com.android.support:support-compat:d04f15aa5f2ae9e8cb7d025bf02dfd4fd6f6800628ceb107e0589634c9e4e537',
            'com.android.support:support-media-compat:01cac57af687bed9a6cb4ce803bebd1b7e6b8469c14f1f9ac6b4596637ff73d6',
            'com.android.support:support-core-utils:632c3750bd991da8b591f24a8916e74ca6063ae7f525f005c96981725c9bf491',
            'com.android.support:support-core-ui:29205ac978a1839d92be3d32db2385dac10f8688bba649e51650023c76de2f00',
            'com.android.support:support-fragment:da47261a1d7c3d33e6e911335a7f4ce01135923bb221d3ab84625d005fa1969f',
            'com.android.support:support-vector-drawable:071ae3695bf8427d3cbfc8791492a3d9c804a4b111aa2a72fbfe7790ea268e5d',
            'com.android.support:animated-vector-drawable:70443a2857f9968c4e2c27c107657ce2291d774f8a50f03444e12ab637451175',
            'com.android.support:transition:9fd1e6d27cb70b3c5cd19f842b48bbb05cb4e5c93a22372769c342523393e8ea',
            'com.squareup.okio:okio:8c5436cadfab36bbd97db5f5c43b7bfdb5bf2f5f894ec8709b1929f14bdd010c',
            'com.fidesmo:nordpol-core:439e71a11b3b24da68fb502ef6499b5fa0477e9b1fb4ec2ed97029f9fa81f3a2',
    ]
}

android {
    compileSdkVersion rootProject.ext.compileSdkVersion
    buildToolsVersion rootProject.ext.buildToolsVersion

    defaultConfig {
        minSdkVersion 15
        targetSdkVersion 25
<<<<<<< HEAD
        versionCode 43001
        versionName "4.3"
=======
        versionCode 44000
        versionName "4.4-beta1"
>>>>>>> 5708072c
        applicationId "org.sufficientlysecure.keychain"
        // the androidjunitrunner is broken regarding coverage, see here:
        // https://code.google.com/p/android/issues/detail?id=170607
        testInstrumentationRunner "android.support.test.runner.AndroidJUnitRunner"
        // this workaround runner fixes the coverage problem, BUT doesn't work
        // with android studio single test execution. use it to generate coverage
        // data, but keep the other one otherwis
        // testInstrumentationRunner "org.sufficientlysecure.keychain.JacocoWorkaroundJUnitRunner"
    }

    compileOptions {
        sourceCompatibility JavaVersion.VERSION_1_7
        targetCompatibility JavaVersion.VERSION_1_7
    }

    testOptions.unitTests.all {
        // log results of tests to console, useful for travis
        testLogging {
            events 'passed', 'skipped', 'failed' //, 'standardOut', 'standardError'
        }
    }

    buildTypes {
        release {
            minifyEnabled true
            proguardFiles getDefaultProguardFile('proguard-android.txt'), 'proguard-rules-release.pro'

            // Reference them in the java files with e.g. BuildConfig.ACCOUNT_TYPE.
            buildConfigField "String", "ACCOUNT_TYPE", "\"org.sufficientlysecure.keychain.account\""
            buildConfigField "String", "PROVIDER_CONTENT_AUTHORITY", "\"org.sufficientlysecure.keychain.provider\""

            // Reference them in .xml files.
            resValue "string", "account_type", "org.sufficientlysecure.keychain.account"
            resValue "string", "provider_content_authority", "org.sufficientlysecure.keychain.provider"

            // Github API
            buildConfigField "String", "GITHUB_CLIENT_ID", "\"c942cd81844d94e7e41b\""
            buildConfigField "String", "GITHUB_CLIENT_SECRET", "\"f1dd17e70a0614abbd9310b00a310e23c6c8edff\""
        }

        debug {
            // disable ProGuard for faster compile times for debug builds
            minifyEnabled false

            applicationIdSuffix ".debug"

            // Reference them in the java files with e.g. BuildConfig.ACCOUNT_TYPE.
            buildConfigField "String", "ACCOUNT_TYPE", "\"org.sufficientlysecure.keychain.debug.account\""
            buildConfigField "String", "PROVIDER_CONTENT_AUTHORITY", "\"org.sufficientlysecure.keychain.debug.provider\""

            // Reference them in .xml files.
            resValue "string", "account_type", "org.sufficientlysecure.keychain.debug.account"
            resValue "string", "provider_content_authority", "org.sufficientlysecure.keychain.debug.provider"

            // Github API
            buildConfigField "String", "GITHUB_CLIENT_ID", "\"c942cd81844d94e7e41b\""
            buildConfigField "String", "GITHUB_CLIENT_SECRET", "\"f1dd17e70a0614abbd9310b00a310e23c6c8edff\""
        }

        // Workaround for http://stackoverflow.com/questions/27909613/cannot-see-parameter-value-in-android-studio-when-breakpoint-is-in-first-line-of
        debugWithTestCoverage.initWith(debug)
        debugWithTestCoverage {
            // Enable code coverage (Jacoco)
            testCoverageEnabled true
        }
    }

    productFlavors {
        google {
            buildConfigField "boolean", "DONATIONS_GOOGLE", "true"
            buildConfigField "String", "GOOGLE_PLAY_PUBKEY", "\"MIIBIjANBgkqhkiG9w0BAQEFAAOCAQ8AMIIBCgKCAQEAwX9SOQ/EL4u5pvbYmYMagN5DDenuSaMaVs2cVPzqxMaIHp6/9/nGuzj2/CpcB4ASd2vvfLlE9tZRkPmFTULWc4Sp4OR+JenQufZZr7Y8WGPkFyqd+dOxhIqKKLtH1QuqSyhby3gEMlWzydJY3rHXlH2Bpu65Uroawq76nynnELXNlzsCM231XWgj4HA87qxv9hSWLCpu16wKxZIX3d6mwZLZmGF+xYJAzVr291oDYYl+h6BDoIcAfmQFsv5MexNwBFO+TLVrvL0e5qdGHZxwwD1/68VSY8FxAEfM+yq7jovdVSdcXlJQjZrV5TRDdFWrtEB6njGA3YZWXP6B6MMMoQIDAQAB\""
            buildConfigField "String", "PAYPAL_USER", "null"
            buildConfigField "String", "PAYPAL_CURRENCY_CODE", "null"
            buildConfigField "String", "BITCOIN_ADDRESS", "null"
            buildConfigField "String", "FLATTR_PROJECT_URL", "null"
            buildConfigField "String", "FLATTR_URL", "null"
        }
        fdroid {
            buildConfigField "boolean", "DONATIONS_GOOGLE", "false"
            buildConfigField "String", "GOOGLE_PLAY_PUBKEY", "null"
            buildConfigField "String", "PAYPAL_USER", "\"dominik@sufficientlysecure.org\""
            buildConfigField "String", "PAYPAL_CURRENCY_CODE", "\"EUR\""
            buildConfigField "String", "BITCOIN_ADDRESS", "\"1JZfAKTbTU5LJTkDELhPUF4Xa6VstEZgz6\""
            buildConfigField "String", "FLATTR_PROJECT_URL", "\"https://www.openkeychain.org\""
            buildConfigField "String", "FLATTR_URL", "\"flattr.com/submit/auto?fid=4vzg0p&url=https%3A%2F%2Fwww.openkeychain.org\""
        }
    }

    /*
     * To sign release build, create file gradle.properties in ~/.gradle/ with this content:
     *
     * signingStoreLocation=/home/key.store
     * signingStorePassword=xxx
     * signingKeyAlias=alias
     * signingKeyPassword=xxx
     */
    if (project.hasProperty('signingStoreLocation') &&
            project.hasProperty('signingStorePassword') &&
            project.hasProperty('signingKeyAlias') &&
            project.hasProperty('signingKeyPassword')) {
        println "Found sign properties in gradle.properties! Signing build…"

        signingConfigs {
            release {
                storeFile file(signingStoreLocation)
                storePassword signingStorePassword
                keyAlias signingKeyAlias
                keyPassword signingKeyPassword
            }
        }

        buildTypes.release.signingConfig = signingConfigs.release
    } else {
        buildTypes.release.signingConfig = null
    }

    // NOTE: Lint is disabled because it slows down builds,
    // to enable it comment out the code at the bottom of this build.gradle
    lintOptions {
        // Do not abort build if lint finds errors
        abortOnError false

        checkAllWarnings true
        htmlReport true
        htmlOutput file('lint-report.html')
    }

    dexOptions {
        preDexLibraries true
        // dexInProcess requires much RAM, which is not available on all dev systems
        dexInProcess false
        jumboMode true
        javaMaxHeapSize "2g"
    }

    dataBinding {
        enabled true
    }

    packagingOptions {
        exclude 'LICENSE.txt'
        exclude 'META-INF/LICENSE.txt'
        exclude 'META-INF/NOTICE.txt'
        exclude 'META-INF/DEPENDENCIES'
        exclude 'META-INF/LICENSE'
        exclude 'META-INF/NOTICE'
        exclude '.readme'
    }
}

task jacocoTestReport(type:JacocoReport, dependsOn: "testFdroidDebugWithTestCoverageUnitTest") {
    group = "Reporting"
    description = "Generate Jacoco coverage reports"

    classDirectories = fileTree(
            dir: "${buildDir}/intermediates/classes/fdroid/debugWithTestCoverage",
            excludes: ['**/R.class',
                       '**/R$*.class',
                       '**/*$ViewInjector*.*',
                       '**/BuildConfig.*',
                       '**/Manifest*.*',
                       '**/*Activity*.*',
                       '**/*Fragment*.*']
    )

    sourceDirectories = files("${buildDir.parent}/src/main/java")
    additionalSourceDirs = files([
            "${buildDir}/generated/source/buildConfig/fdroid/debugWithTestCoverage",
            "${buildDir}/generated/source/r/fdroid/debugWithTestCoverage"
    ])
    executionData = fileTree(dir: "${buildDir}/jacoco", include: "**/*.exec")

    reports {
        xml.enabled true
        html.enabled true
    }
}

// Fix for: No report file available: [/home/travis/build/open-keychain/open-keychain/OpenKeychain/build/reports/cobertura/coverage.xml, /home/travis/build/open-keychain/open-keychain/OpenKeychain/build/reports/jacoco/test/jacocoTestReport.xml]
coveralls {
    jacocoReportPath 'build/reports/jacoco/jacocoTestReport/jacocoTestReport.xml'
}

// NOTE: This disables Lint!
tasks.whenTaskAdded { task ->
    if (task.name.contains('lint')) {
        task.enabled = false
    }
}
<|MERGE_RESOLUTION|>--- conflicted
+++ resolved
@@ -156,13 +156,8 @@
     defaultConfig {
         minSdkVersion 15
         targetSdkVersion 25
-<<<<<<< HEAD
-        versionCode 43001
-        versionName "4.3"
-=======
         versionCode 44000
         versionName "4.4-beta1"
->>>>>>> 5708072c
         applicationId "org.sufficientlysecure.keychain"
         // the androidjunitrunner is broken regarding coverage, see here:
         // https://code.google.com/p/android/issues/detail?id=170607
