/*
 * Copyright (C) 2012 Dominik Schürmann <dominik@dominikschuermann.de>
 * Copyright (C) 2010 Thialfihar <thi@thialfihar.org>
 *
 * Licensed under the Apache License, Version 2.0 (the "License");
 * you may not use this file except in compliance with the License.
 * You may obtain a copy of the License at
 *
 *      http://www.apache.org/licenses/LICENSE-2.0
 *
 * Unless required by applicable law or agreed to in writing, software
 * distributed under the License is distributed on an "AS IS" BASIS,
 * WITHOUT WARRANTIES OR CONDITIONS OF ANY KIND, either express or implied.
 * See the License for the specific language governing permissions and
 * limitations under the License.
 */

package org.sufficientlysecure.keychain.ui;

import java.util.Date;

import org.sufficientlysecure.keychain.Id;
import org.sufficientlysecure.keychain.provider.KeychainDatabase;
import org.sufficientlysecure.keychain.provider.KeychainContract.KeyRings;
import org.sufficientlysecure.keychain.provider.KeychainContract.Keys;
import org.sufficientlysecure.keychain.provider.KeychainContract.UserIds;
import org.sufficientlysecure.keychain.provider.KeychainDatabase.Tables;
import org.sufficientlysecure.keychain.ui.widget.SelectKeyCursorAdapter;
import org.sufficientlysecure.keychain.R;

import com.actionbarsherlock.app.SherlockListFragment;

import android.database.Cursor;
import android.net.Uri;
import android.os.Bundle;
import android.support.v4.content.CursorLoader;
import android.support.v4.content.Loader;
import android.support.v4.app.LoaderManager;
import android.view.View;
import android.widget.AdapterView;
import android.widget.AdapterView.OnItemClickListener;
import android.widget.ListView;

public class SelectSecretKeyFragment extends SherlockListFragment implements
        LoaderManager.LoaderCallbacks<Cursor> {

    private SelectSecretKeyActivity mActivity;
    private SelectKeyCursorAdapter mAdapter;
    private ListView mListView;

    /**
     * Define Adapter and Loader on create of Activity
     */
    @Override
    public void onActivityCreated(Bundle savedInstanceState) {
        super.onActivityCreated(savedInstanceState);

        mActivity = (SelectSecretKeyActivity) getSherlockActivity();
        mListView = getListView();

        mListView.setOnItemClickListener(new OnItemClickListener() {
            @Override
            public void onItemClick(AdapterView<?> adapterView, View view, int position, long id) {
                long masterKeyId = mAdapter.getMasterKeyId(position);
                String userId = mAdapter.getUserId(position);

                // return data to activity, which results in finishing it
                mActivity.afterListSelection(masterKeyId, userId);
            }
        });

        // Give some text to display if there is no data. In a real
        // application this would come from a resource.
        setEmptyText(getString(R.string.listEmpty));

        mAdapter = new SelectKeyCursorAdapter(mActivity, mListView, null, Id.type.secret_key);

        setListAdapter(mAdapter);

        // Start out with a progress indicator.
        setListShown(false);

        // Prepare the loader. Either re-connect with an existing one,
        // or start a new one.
        getLoaderManager().initLoader(0, null, this);
    }

    @Override
    public Loader<Cursor> onCreateLoader(int id, Bundle args) {
        // This is called when a new Loader needs to be created. This
        // sample only has one Loader, so we don't care about the ID.
        Uri baseUri = KeyRings.buildSecretKeyRingsUri();
<<<<<<< HEAD
=======

        String CapFilter = null;
        if (((SelectSecretKeyActivity)getActivity()).filterCertify == true) {
            CapFilter = "(cert>0)";
        }

>>>>>>> 0075c522

        // These are the rows that we will retrieve.
        long now = new Date().getTime() / 1000;
        String[] projection = new String[] {
                KeyRings._ID,
                KeyRings.MASTER_KEY_ID,
                UserIds.USER_ID,
                "(SELECT COUNT(cert_keys." + Keys._ID + ") FROM " + Tables.KEYS
                        + " AS cert_keys WHERE cert_keys." + Keys.KEY_RING_ROW_ID + " = "
                        + KeychainDatabase.Tables.KEY_RINGS + "." + KeyRings._ID + " AND cert_keys."
                        + Keys.CAN_CERTIFY + " = '1') AS cert",
                "(SELECT COUNT(available_keys." + Keys._ID + ") FROM " + Tables.KEYS
                        + " AS available_keys WHERE available_keys." + Keys.KEY_RING_ROW_ID + " = "
                        + KeychainDatabase.Tables.KEY_RINGS + "." + KeyRings._ID
                        + " AND available_keys." + Keys.IS_REVOKED + " = '0' AND  available_keys."
                        + Keys.CAN_SIGN + " = '1') AS "
                        + SelectKeyCursorAdapter.PROJECTION_ROW_AVAILABLE,
                "(SELECT COUNT(valid_keys." + Keys._ID + ") FROM " + Tables.KEYS
                        + " AS valid_keys WHERE valid_keys." + Keys.KEY_RING_ROW_ID + " = "
                        + KeychainDatabase.Tables.KEY_RINGS + "." + KeyRings._ID + " AND valid_keys."
                        + Keys.IS_REVOKED + " = '0' AND valid_keys." + Keys.CAN_SIGN
                        + " = '1' AND valid_keys." + Keys.CREATION + " <= '" + now + "' AND "
                        + "(valid_keys." + Keys.EXPIRY + " IS NULL OR valid_keys." + Keys.EXPIRY
                        + " >= '" + now + "')) AS " + SelectKeyCursorAdapter.PROJECTION_ROW_VALID, };

        // if (searchString != null && searchString.trim().length() > 0) {
        // String[] chunks = searchString.trim().split(" +");
        // qb.appendWhere("EXISTS (SELECT tmp." + UserIds._ID + " FROM " + UserIds.TABLE_NAME
        // + " AS tmp WHERE " + "tmp." + UserIds.KEY_ID + " = " + Keys.TABLE_NAME + "."
        // + Keys._ID);
        // for (int i = 0; i < chunks.length; ++i) {
        // qb.appendWhere(" AND tmp." + UserIds.USER_ID + " LIKE ");
        // qb.appendWhereEscapeString("%" + chunks[i] + "%");
        // }
        // qb.appendWhere(")");
        // }

        String orderBy = UserIds.USER_ID + " ASC";

        // Now create and return a CursorLoader that will take care of
        // creating a Cursor for the data being displayed.
        return new CursorLoader(getActivity(), baseUri, projection, CapFilter, null, orderBy);
    }

    @Override
    public void onLoadFinished(Loader<Cursor> loader, Cursor data) {
        // Swap the new cursor in. (The framework will take care of closing the
        // old cursor once we return.)
        mAdapter.swapCursor(data);

        // The list should now be shown.
        if (isResumed()) {
            setListShown(true);
        } else {
            setListShownNoAnimation(true);
        }
    }

    @Override
    public void onLoaderReset(Loader<Cursor> loader) {
        // This is called when the last Cursor provided to onLoadFinished()
        // above is about to be closed. We need to make sure we are no
        // longer using it.
        mAdapter.swapCursor(null);
    }
}<|MERGE_RESOLUTION|>--- conflicted
+++ resolved
@@ -90,15 +90,11 @@
         // This is called when a new Loader needs to be created. This
         // sample only has one Loader, so we don't care about the ID.
         Uri baseUri = KeyRings.buildSecretKeyRingsUri();
-<<<<<<< HEAD
-=======
 
         String CapFilter = null;
         if (((SelectSecretKeyActivity)getActivity()).filterCertify == true) {
             CapFilter = "(cert>0)";
         }
-
->>>>>>> 0075c522
 
         // These are the rows that we will retrieve.
         long now = new Date().getTime() / 1000;
