/*
 * Copyright (C) 2014 Dominik Schürmann <dominik@dominikschuermann.de>
 *
 * This program is free software: you can redistribute it and/or modify
 * it under the terms of the GNU General Public License as published by
 * the Free Software Foundation, either version 3 of the License, or
 * (at your option) any later version.
 *
 * This program is distributed in the hope that it will be useful,
 * but WITHOUT ANY WARRANTY; without even the implied warranty of
 * MERCHANTABILITY or FITNESS FOR A PARTICULAR PURPOSE.  See the
 * GNU General Public License for more details.
 *
 * You should have received a copy of the GNU General Public License
 * along with this program.  If not, see <http://www.gnu.org/licenses/>.
 */

package org.sufficientlysecure.keychain.ui;

import java.util.ArrayList;

import android.content.Intent;
import android.database.Cursor;
import android.net.Uri;
import android.os.Bundle;
import android.os.Message;
import android.os.Messenger;
import android.support.v4.app.LoaderManager;
import android.support.v4.content.CursorLoader;
import android.support.v4.content.Loader;
import android.util.Log;
import android.view.View;
import android.widget.Button;
import android.widget.ImageView;
import android.widget.LinearLayout;
import android.widget.TextView;

import org.openintents.openpgp.OpenPgpSignatureResult;
import org.sufficientlysecure.keychain.Constants;
import org.sufficientlysecure.keychain.R;
import org.sufficientlysecure.keychain.keyimport.ParcelableKeyRing;
import org.sufficientlysecure.keychain.operations.results.DecryptVerifyResult;
import org.sufficientlysecure.keychain.operations.results.ImportKeyResult;
import org.sufficientlysecure.keychain.operations.results.OperationResult;
import org.sufficientlysecure.keychain.pgp.KeyRing;
import org.sufficientlysecure.keychain.pgp.exception.PgpKeyNotFoundException;
import org.sufficientlysecure.keychain.provider.KeychainContract;
import org.sufficientlysecure.keychain.provider.KeychainContract.KeyRings;
import org.sufficientlysecure.keychain.provider.ProviderHelper;
import org.sufficientlysecure.keychain.service.KeychainIntentService;
import org.sufficientlysecure.keychain.service.ServiceProgressHandler;
import org.sufficientlysecure.keychain.ui.base.CryptoOperationFragment;
import org.sufficientlysecure.keychain.ui.util.KeyFormattingUtils;
import org.sufficientlysecure.keychain.ui.util.KeyFormattingUtils.State;
import org.sufficientlysecure.keychain.ui.util.Notify;
import org.sufficientlysecure.keychain.ui.util.Notify.Style;
import org.sufficientlysecure.keychain.util.Preferences;

public abstract class DecryptFragment extends CryptoOperationFragment implements
        LoaderManager.LoaderCallbacks<Cursor> {

    public static final int LOADER_ID_UNIFIED = 0;

    protected LinearLayout mResultLayout;
    protected ImageView mEncryptionIcon;
    protected TextView mEncryptionText;
    protected ImageView mSignatureIcon;
    protected TextView mSignatureText;
    protected View mSignatureLayout;
    protected TextView mSignatureName;
    protected TextView mSignatureEmail;
    protected TextView mSignatureAction;

    private LinearLayout mContentLayout;
    private LinearLayout mErrorOverlayLayout;

    private OpenPgpSignatureResult mSignatureResult;

    @Override
    public void onViewCreated(View view, Bundle savedInstanceState) {
        super.onViewCreated(view, savedInstanceState);

        // NOTE: These views are inside the activity!
        mResultLayout = (LinearLayout) getActivity().findViewById(R.id.result_main_layout);
        mResultLayout.setVisibility(View.GONE);
        mEncryptionIcon = (ImageView) getActivity().findViewById(R.id.result_encryption_icon);
        mEncryptionText = (TextView) getActivity().findViewById(R.id.result_encryption_text);
        mSignatureIcon = (ImageView) getActivity().findViewById(R.id.result_signature_icon);
        mSignatureText = (TextView) getActivity().findViewById(R.id.result_signature_text);
        mSignatureLayout = getActivity().findViewById(R.id.result_signature_layout);
        mSignatureName = (TextView) getActivity().findViewById(R.id.result_signature_name);
        mSignatureEmail = (TextView) getActivity().findViewById(R.id.result_signature_email);
        mSignatureAction = (TextView) getActivity().findViewById(R.id.result_signature_action);

        // Overlay
        mContentLayout = (LinearLayout) view.findViewById(R.id.decrypt_content);
        mErrorOverlayLayout = (LinearLayout) view.findViewById(R.id.decrypt_error_overlay);
        Button vErrorOverlayButton = (Button) view.findViewById(R.id.decrypt_error_overlay_button);
        vErrorOverlayButton.setOnClickListener(new View.OnClickListener() {
            @Override
            public void onClick(View v) {
                mErrorOverlayLayout.setVisibility(View.GONE);
                mContentLayout.setVisibility(View.VISIBLE);
            }
        });
    }

    private void lookupUnknownKey(long unknownKeyId) {

        // Message is received after importing is done in KeychainIntentService
        ServiceProgressHandler serviceHandler = new ServiceProgressHandler(getActivity()) {
            public void handleMessage(Message message) {
                // handle messages by standard KeychainIntentServiceHandler first
                super.handleMessage(message);

                if (message.arg1 == MessageStatus.OKAY.ordinal()) {
                    // get returned data bundle
                    Bundle returnData = message.getData();

                    if (returnData == null) {
                        return;
                    }

                    final ImportKeyResult result =
                            returnData.getParcelable(OperationResult.EXTRA_RESULT);

                    result.createNotify(getActivity()).show();

                    getLoaderManager().restartLoader(LOADER_ID_UNIFIED, null, DecryptFragment.this);
                }
            }
        };

        // fill values for this action
        Bundle data = new Bundle();

        // search config
        {
            Preferences prefs = Preferences.getPreferences(getActivity());
            Preferences.CloudSearchPrefs cloudPrefs =
                    new Preferences.CloudSearchPrefs(true, true, prefs.getPreferredKeyserver());
            data.putString(KeychainIntentService.IMPORT_KEY_SERVER, cloudPrefs.keyserver);
        }

        {
            ParcelableKeyRing keyEntry = new ParcelableKeyRing(null,
                    KeyFormattingUtils.convertKeyIdToHex(unknownKeyId), null);
            ArrayList<ParcelableKeyRing> selectedEntries = new ArrayList<>();
            selectedEntries.add(keyEntry);

            data.putParcelableArrayList(KeychainIntentService.IMPORT_KEY_LIST, selectedEntries);
        }

        // Send all information needed to service to query keys in other thread
        Intent intent = new Intent(getActivity(), KeychainIntentService.class);
        intent.setAction(KeychainIntentService.ACTION_IMPORT_KEYRING);
        intent.putExtra(KeychainIntentService.EXTRA_DATA, data);

        // Create a new Messenger for the communication back
        Messenger messenger = new Messenger(serviceHandler);
        intent.putExtra(KeychainIntentService.EXTRA_MESSENGER, messenger);

        getActivity().startService(intent);
    }

    private void showKey(long keyId) {
        try {

            Intent viewKeyIntent = new Intent(getActivity(), ViewKeyActivity.class);
            long masterKeyId = new ProviderHelper(getActivity()).getCachedPublicKeyRing(
                    KeyRings.buildUnifiedKeyRingsFindBySubkeyUri(keyId)
            ).getMasterKeyId();
            viewKeyIntent.setData(KeyRings.buildGenericKeyRingUri(masterKeyId));
            startActivity(viewKeyIntent);

        } catch (PgpKeyNotFoundException e) {
            Notify.create(getActivity(), R.string.error_key_not_found, Style.ERROR);
        }
    }

    /**
     * @return returns false if signature is invalid, key is revoked or expired.
     */
    protected void loadVerifyResult(DecryptVerifyResult decryptVerifyResult) {

        mSignatureResult = decryptVerifyResult.getSignatureResult();
        mResultLayout.setVisibility(View.VISIBLE);

        // unsigned data
        if (mSignatureResult == null) {

            setSignatureLayoutVisibility(View.GONE);

            mSignatureText.setText(R.string.decrypt_result_no_signature);
            KeyFormattingUtils.setStatusImage(getActivity(), mSignatureIcon, mSignatureText, State.NOT_SIGNED);
            mEncryptionText.setText(R.string.decrypt_result_encrypted);
            KeyFormattingUtils.setStatusImage(getActivity(), mEncryptionIcon, mEncryptionText, State.ENCRYPTED);

            getLoaderManager().destroyLoader(LOADER_ID_UNIFIED);

            mErrorOverlayLayout.setVisibility(View.GONE);
            mContentLayout.setVisibility(View.VISIBLE);

            onVerifyLoaded(true);

            return;
        }

        if (mSignatureResult.isSignatureOnly()) {
            mEncryptionText.setText(R.string.decrypt_result_not_encrypted);
            KeyFormattingUtils.setStatusImage(getActivity(), mEncryptionIcon, mEncryptionText, State.NOT_ENCRYPTED);
        } else {
            mEncryptionText.setText(R.string.decrypt_result_encrypted);
            KeyFormattingUtils.setStatusImage(getActivity(), mEncryptionIcon, mEncryptionText, State.ENCRYPTED);
        }

        getLoaderManager().restartLoader(LOADER_ID_UNIFIED, null, this);
    }

    private void setSignatureLayoutVisibility(int visibility) {
        mSignatureLayout.setVisibility(visibility);
    }

    private void setShowAction(final long signatureKeyId) {
        mSignatureAction.setText(R.string.decrypt_result_action_show);
        mSignatureAction.setCompoundDrawablesWithIntrinsicBounds(0, 0, R.drawable.ic_vpn_key_grey_24dp, 0);
        mSignatureLayout.setOnClickListener(new View.OnClickListener() {
            @Override
            public void onClick(View v) {
                showKey(signatureKeyId);
            }
        });
    }

    // These are the rows that we will retrieve.
    static final String[] UNIFIED_PROJECTION = new String[]{
            KeychainContract.KeyRings._ID,
            KeychainContract.KeyRings.MASTER_KEY_ID,
            KeychainContract.KeyRings.USER_ID,
            KeychainContract.KeyRings.VERIFIED,
            KeychainContract.KeyRings.HAS_ANY_SECRET,
    };

    @SuppressWarnings("unused")
    static final int INDEX_MASTER_KEY_ID = 1;
    static final int INDEX_USER_ID = 2;
<<<<<<< HEAD
    static final int INDEX_IS_REVOKED = 3;
    static final int INDEX_IS_EXPIRED = 4;
    static final int INDEX_VERIFIED = 5;
    static final int INDEX_HAS_ANY_SECRET = 6;
=======
    static final int INDEX_VERIFIED = 3;
    static final int INDEX_HAS_ANY_SECRET = 4;
>>>>>>> 5c44f840

    @Override
    public Loader<Cursor> onCreateLoader(int id, Bundle args) {
        if (id != LOADER_ID_UNIFIED) {
            return null;
        }

        Uri baseUri = KeychainContract.KeyRings.buildUnifiedKeyRingsFindBySubkeyUri(
                mSignatureResult.getKeyId());
        return new CursorLoader(getActivity(), baseUri, UNIFIED_PROJECTION, null, null, null);
    }

    @Override
    public void onLoadFinished(Loader<Cursor> loader, Cursor data) {

        if (loader.getId() != LOADER_ID_UNIFIED) {
            return;
        }

        // If the key is unknown, show it as such
        if (data.getCount() == 0 || !data.moveToFirst()) {
            showUnknownKeyStatus();
            return;
        }

        long signatureKeyId = mSignatureResult.getKeyId();

        String userId = data.getString(INDEX_USER_ID);
        KeyRing.UserId userIdSplit = KeyRing.splitUserId(userId);
        if (userIdSplit.name != null) {
            mSignatureName.setText(userIdSplit.name);
        } else {
            mSignatureName.setText(R.string.user_id_no_name);
        }
        if (userIdSplit.email != null) {
            mSignatureEmail.setText(userIdSplit.email);
        } else {
            mSignatureEmail.setText(KeyFormattingUtils.beautifyKeyIdWithPrefix(
                    getActivity(), mSignatureResult.getKeyId()));
        }

        // NOTE: Don't use revoked and expired fields from database, they don't show
        // revoked/expired subkeys
        boolean isRevoked = mSignatureResult.getStatus() == OpenPgpSignatureResult.SIGNATURE_KEY_REVOKED;
        boolean isExpired = mSignatureResult.getStatus() == OpenPgpSignatureResult.SIGNATURE_KEY_EXPIRED;
        boolean isVerified = data.getInt(INDEX_VERIFIED) > 0;
        boolean isYours = data.getInt(INDEX_HAS_ANY_SECRET) != 0;

        if (isRevoked) {
            mSignatureText.setText(R.string.decrypt_result_signature_revoked_key);
            KeyFormattingUtils.setStatusImage(getActivity(), mSignatureIcon, mSignatureText, State.REVOKED);

            setSignatureLayoutVisibility(View.VISIBLE);
            setShowAction(signatureKeyId);

            mErrorOverlayLayout.setVisibility(View.VISIBLE);
            mContentLayout.setVisibility(View.GONE);

            onVerifyLoaded(false);

        } else if (isExpired) {
            mSignatureText.setText(R.string.decrypt_result_signature_expired_key);
            KeyFormattingUtils.setStatusImage(getActivity(), mSignatureIcon, mSignatureText, State.EXPIRED);

            setSignatureLayoutVisibility(View.VISIBLE);
            setShowAction(signatureKeyId);

            mErrorOverlayLayout.setVisibility(View.GONE);
            mContentLayout.setVisibility(View.VISIBLE);

            onVerifyLoaded(true);

        } else if (isYours) {

            mSignatureText.setText(R.string.decrypt_result_signature_secret);
            KeyFormattingUtils.setStatusImage(getActivity(), mSignatureIcon, mSignatureText, State.VERIFIED);

            setSignatureLayoutVisibility(View.VISIBLE);
            setShowAction(signatureKeyId);

            mErrorOverlayLayout.setVisibility(View.GONE);
            mContentLayout.setVisibility(View.VISIBLE);

            onVerifyLoaded(true);

        } else if (isYours) {

            mSignatureText.setText(R.string.decrypt_result_signature_secret);
            KeyFormattingUtils.setStatusImage(getActivity(), mSignatureIcon, mSignatureText, State.VERIFIED);

            setSignatureLayoutVisibility(View.VISIBLE);
            setShowAction(signatureKeyId);

            onVerifyLoaded(true);

        } else if (isVerified) {
            mSignatureText.setText(R.string.decrypt_result_signature_certified);
            KeyFormattingUtils.setStatusImage(getActivity(), mSignatureIcon, mSignatureText, State.VERIFIED);

            setSignatureLayoutVisibility(View.VISIBLE);
            setShowAction(signatureKeyId);

            mErrorOverlayLayout.setVisibility(View.GONE);
            mContentLayout.setVisibility(View.VISIBLE);

            onVerifyLoaded(true);

        } else {
            mSignatureText.setText(R.string.decrypt_result_signature_uncertified);
            KeyFormattingUtils.setStatusImage(getActivity(), mSignatureIcon, mSignatureText, State.UNVERIFIED);

            setSignatureLayoutVisibility(View.VISIBLE);
            setShowAction(signatureKeyId);

            mErrorOverlayLayout.setVisibility(View.GONE);
            mContentLayout.setVisibility(View.VISIBLE);

            onVerifyLoaded(true);
        }

    }

    @Override
    public void onLoaderReset(Loader<Cursor> loader) {

        if (loader.getId() != LOADER_ID_UNIFIED) {
            return;
        }

        setSignatureLayoutVisibility(View.GONE);
    }

    private void showUnknownKeyStatus() {

        final long signatureKeyId = mSignatureResult.getKeyId();

        int result = mSignatureResult.getStatus();
        if (result != OpenPgpSignatureResult.SIGNATURE_KEY_MISSING
                && result != OpenPgpSignatureResult.SIGNATURE_ERROR) {
            Log.e(Constants.TAG, "got missing status for non-missing key, shouldn't happen!");
        }

        String userId = mSignatureResult.getPrimaryUserId();
        KeyRing.UserId userIdSplit = KeyRing.splitUserId(userId);
        if (userIdSplit.name != null) {
            mSignatureName.setText(userIdSplit.name);
        } else {
            mSignatureName.setText(R.string.user_id_no_name);
        }
        if (userIdSplit.email != null) {
            mSignatureEmail.setText(userIdSplit.email);
        } else {
            mSignatureEmail.setText(KeyFormattingUtils.beautifyKeyIdWithPrefix(
                    getActivity(), mSignatureResult.getKeyId()));
        }

        switch (mSignatureResult.getStatus()) {

            case OpenPgpSignatureResult.SIGNATURE_KEY_MISSING: {
                mSignatureText.setText(R.string.decrypt_result_signature_missing_key);
                KeyFormattingUtils.setStatusImage(getActivity(), mSignatureIcon, mSignatureText, State.UNKNOWN_KEY);

                setSignatureLayoutVisibility(View.VISIBLE);
                mSignatureAction.setText(R.string.decrypt_result_action_Lookup);
                mSignatureAction
                        .setCompoundDrawablesWithIntrinsicBounds(0, 0, R.drawable.ic_file_download_grey_24dp, 0);
                mSignatureLayout.setOnClickListener(new View.OnClickListener() {
                    @Override
                    public void onClick(View v) {
                        lookupUnknownKey(signatureKeyId);
                    }
                });

                mErrorOverlayLayout.setVisibility(View.GONE);
                mContentLayout.setVisibility(View.VISIBLE);

                onVerifyLoaded(true);

                break;
            }

            case OpenPgpSignatureResult.SIGNATURE_ERROR: {
                mSignatureText.setText(R.string.decrypt_result_invalid_signature);
                KeyFormattingUtils.setStatusImage(getActivity(), mSignatureIcon, mSignatureText, State.INVALID);

                setSignatureLayoutVisibility(View.GONE);

                mErrorOverlayLayout.setVisibility(View.VISIBLE);
                mContentLayout.setVisibility(View.GONE);

                onVerifyLoaded(false);
                break;
            }

        }

    }

    protected abstract void onVerifyLoaded(boolean hideErrorOverlay);

}<|MERGE_RESOLUTION|>--- conflicted
+++ resolved
@@ -244,15 +244,8 @@
     @SuppressWarnings("unused")
     static final int INDEX_MASTER_KEY_ID = 1;
     static final int INDEX_USER_ID = 2;
-<<<<<<< HEAD
-    static final int INDEX_IS_REVOKED = 3;
-    static final int INDEX_IS_EXPIRED = 4;
-    static final int INDEX_VERIFIED = 5;
-    static final int INDEX_HAS_ANY_SECRET = 6;
-=======
     static final int INDEX_VERIFIED = 3;
     static final int INDEX_HAS_ANY_SECRET = 4;
->>>>>>> 5c44f840
 
     @Override
     public Loader<Cursor> onCreateLoader(int id, Bundle args) {
