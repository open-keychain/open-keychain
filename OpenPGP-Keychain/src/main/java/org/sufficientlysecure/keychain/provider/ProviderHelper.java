/*
 * Copyright (C) 2012-2013 Dominik Schürmann <dominik@dominikschuermann.de>
 *
 * This program is free software: you can redistribute it and/or modify
 * it under the terms of the GNU General Public License as published by
 * the Free Software Foundation, either version 3 of the License, or
 * (at your option) any later version.
 *
 * This program is distributed in the hope that it will be useful,
 * but WITHOUT ANY WARRANTY; without even the implied warranty of
 * MERCHANTABILITY or FITNESS FOR A PARTICULAR PURPOSE.  See the
 * GNU General Public License for more details.
 *
 * You should have received a copy of the GNU General Public License
 * along with this program.  If not, see <http://www.gnu.org/licenses/>.
 */

package org.sufficientlysecure.keychain.provider;

import android.content.*;
import android.database.Cursor;
import android.database.DatabaseUtils;
import android.net.Uri;
import android.os.RemoteException;

import org.spongycastle.bcpg.ArmoredOutputStream;
<<<<<<< HEAD
import org.spongycastle.openpgp.PGPKeyRing;
import org.spongycastle.openpgp.PGPPublicKey;
import org.spongycastle.openpgp.PGPPublicKeyRing;
import org.spongycastle.openpgp.PGPSecretKey;
import org.spongycastle.openpgp.PGPSecretKeyRing;
import org.spongycastle.openpgp.PGPSignature;
=======
import org.spongycastle.openpgp.*;
>>>>>>> 68668fd4
import org.sufficientlysecure.keychain.Constants;
import org.sufficientlysecure.keychain.pgp.PgpConversionHelper;
import org.sufficientlysecure.keychain.pgp.PgpHelper;
import org.sufficientlysecure.keychain.pgp.PgpKeyHelper;
import org.sufficientlysecure.keychain.provider.KeychainContract.ApiApps;
import org.sufficientlysecure.keychain.provider.KeychainContract.KeyRings;
import org.sufficientlysecure.keychain.provider.KeychainContract.Keys;
import org.sufficientlysecure.keychain.provider.KeychainContract.UserIds;
import org.sufficientlysecure.keychain.provider.KeychainDatabase.Tables;
import org.sufficientlysecure.keychain.remote.AccountSettings;
import org.sufficientlysecure.keychain.remote.AppSettings;
import org.sufficientlysecure.keychain.util.IterableIterator;
import org.sufficientlysecure.keychain.util.Log;

import java.io.ByteArrayOutputStream;
import java.io.IOException;
import java.util.ArrayList;
import java.util.Date;

public class ProviderHelper {

    /**
     * Private helper method to get PGPKeyRing from database
     */
    public static PGPKeyRing getPGPKeyRing(Context context, Uri queryUri) {
        Cursor cursor = context.getContentResolver().query(queryUri,
                new String[]{KeyRings._ID, KeyRings.KEY_RING_DATA}, null, null, null);

        PGPKeyRing keyRing = null;
        if (cursor != null && cursor.moveToFirst()) {
            int keyRingDataCol = cursor.getColumnIndex(KeyRings.KEY_RING_DATA);

            byte[] data = cursor.getBlob(keyRingDataCol);
            if (data != null) {
                keyRing = PgpConversionHelper.BytesToPGPKeyRing(data);
            }
        }

        if (cursor != null) {
            cursor.close();
        }

        return keyRing;
    }

    /**
     * Retrieves the actual PGPPublicKeyRing object from the database blob based on the rowId
     */
    public static PGPPublicKeyRing getPGPPublicKeyRingByRowId(Context context, long rowId) {
        Uri queryUri = KeyRings.buildPublicKeyRingsUri(Long.toString(rowId));
        return (PGPPublicKeyRing) getPGPKeyRing(context, queryUri);
    }

    /**
     * Retrieves the actual PGPPublicKeyRing object from the database blob based on the masterKeyId
     */
    public static PGPPublicKeyRing getPGPPublicKeyRingByMasterKeyId(Context context,
                                                                    long masterKeyId) {
        Uri queryUri = KeyRings.buildPublicKeyRingsByMasterKeyIdUri(Long.toString(masterKeyId));
        return (PGPPublicKeyRing) getPGPKeyRing(context, queryUri);
    }

    /**
     * Retrieves the actual PGPPublicKeyRing object from the database blob associated with a key
     * with this keyId
     */
    public static PGPPublicKeyRing getPGPPublicKeyRingByKeyId(Context context, long keyId) {
        Uri queryUri = KeyRings.buildPublicKeyRingsByKeyIdUri(Long.toString(keyId));
        return (PGPPublicKeyRing) getPGPKeyRing(context, queryUri);
    }

    /**
     * Retrieves the actual PGPPublicKey object from the database blob associated with a key with
     * this keyId
     */
    public static PGPPublicKey getPGPPublicKeyByKeyId(Context context, long keyId) {
        PGPPublicKeyRing keyRing = getPGPPublicKeyRingByKeyId(context, keyId);

        return (keyRing == null) ? null : keyRing.getPublicKey(keyId);
    }

    /**
     * Retrieves the actual PGPSecretKeyRing object from the database blob based on the rowId
     */
    public static PGPSecretKeyRing getPGPSecretKeyRingByRowId(Context context, long rowId) {
        Uri queryUri = KeyRings.buildSecretKeyRingsUri(Long.toString(rowId));
        return (PGPSecretKeyRing) getPGPKeyRing(context, queryUri);
    }

    /**
     * Retrieves the actual PGPSecretKeyRing object from the database blob based on the maserKeyId
     */
    public static PGPSecretKeyRing getPGPSecretKeyRingByMasterKeyId(Context context,
                                                                    long masterKeyId) {
        Uri queryUri = KeyRings.buildSecretKeyRingsByMasterKeyIdUri(Long.toString(masterKeyId));
        return (PGPSecretKeyRing) getPGPKeyRing(context, queryUri);
    }

    /**
     * Retrieves the actual PGPSecretKeyRing object from the database blob associated with a key
     * with this keyId
     */
    public static PGPSecretKeyRing getPGPSecretKeyRingByKeyId(Context context, long keyId) {
        Uri queryUri = KeyRings.buildSecretKeyRingsByKeyIdUri(Long.toString(keyId));
        return (PGPSecretKeyRing) getPGPKeyRing(context, queryUri);
    }

    /**
     * Retrieves the actual PGPSecretKey object from the database blob associated with a key with
     * this keyId
     */
    public static PGPSecretKey getPGPSecretKeyByKeyId(Context context, long keyId) {
        PGPSecretKeyRing keyRing = getPGPSecretKeyRingByKeyId(context, keyId);

        return (keyRing == null) ? null : keyRing.getSecretKey(keyId);
    }

    /**
     * Saves PGPPublicKeyRing with its keys and userIds in DB
     */
    @SuppressWarnings("unchecked")
    public static void saveKeyRing(Context context, PGPPublicKeyRing keyRing) throws IOException {
        PGPPublicKey masterKey = keyRing.getPublicKey();
        long masterKeyId = masterKey.getKeyID();

        Uri deleteUri = KeyRings.buildPublicKeyRingsByMasterKeyIdUri(Long.toString(masterKeyId));

        // get current _ID of key
        long currentRowId = -1;
        Cursor oldQuery = context.getContentResolver()
                .query(deleteUri, new String[]{KeyRings._ID}, null, null, null);
        if (oldQuery != null && oldQuery.moveToFirst()) {
            currentRowId = oldQuery.getLong(0);
        } else {
            Log.e(Constants.TAG, "Key could not be found! Something wrong is happening!");
        }

        // delete old version of this keyRing, which also deletes all keys and userIds on cascade
        try {
            context.getContentResolver().delete(deleteUri, null, null);
        } catch (UnsupportedOperationException e) {
            Log.e(Constants.TAG, "Key could not be deleted! Maybe we are creating a new one!", e);
        }

        ContentValues values = new ContentValues();
        // use exactly the same _ID again to replace key in-place.
        // NOTE: If we would not use the same _ID again,
        // getting back to the ViewKeyActivity would result in Nullpointer,
        // because the currently loaded key would be gone from the database
        if (currentRowId != -1) {
            values.put(KeyRings._ID, currentRowId);
        }
        values.put(KeyRings.MASTER_KEY_ID, masterKeyId);
        values.put(KeyRings.KEY_RING_DATA, keyRing.getEncoded());

        // insert new version of this keyRing
        Uri uri = KeyRings.buildPublicKeyRingsUri();
        Uri insertedUri = context.getContentResolver().insert(uri, values);
        long keyRingRowId = Long.valueOf(insertedUri.getLastPathSegment());

        // save all keys and userIds included in keyRing object in database
        ArrayList<ContentProviderOperation> operations = new ArrayList<ContentProviderOperation>();

        int rank = 0;
        for (PGPPublicKey key : new IterableIterator<PGPPublicKey>(keyRing.getPublicKeys())) {
            operations.add(buildPublicKeyOperations(context, keyRingRowId, key, rank));
            ++rank;
        }

        int userIdRank = 0;
        for (String userId : new IterableIterator<String>(masterKey.getUserIDs())) {
            operations.add(buildPublicUserIdOperations(context, keyRingRowId, userId, userIdRank));
            ++userIdRank;
        }

        for (PGPSignature certification :
                new IterableIterator<PGPSignature>(
                        masterKey.getSignaturesOfType(PGPSignature.POSITIVE_CERTIFICATION))) {
            // TODO: how to do this??
            // we need to verify the signatures again and again when they are displayed...
//            if (certification.verify
//            operations.add(buildPublicKeyOperations(context, keyRingRowId, key, rank));
        }


        try {
            context.getContentResolver().applyBatch(KeychainContract.CONTENT_AUTHORITY, operations);
        } catch (RemoteException e) {
            Log.e(Constants.TAG, "applyBatch failed!", e);
        } catch (OperationApplicationException e) {
            Log.e(Constants.TAG, "applyBatch failed!", e);
        }
    }

    /**
     * Saves PGPSecretKeyRing with its keys and userIds in DB
     */
    @SuppressWarnings("unchecked")
    public static void saveKeyRing(Context context, PGPSecretKeyRing keyRing) throws IOException {
        PGPSecretKey masterKey = keyRing.getSecretKey();
        long masterKeyId = masterKey.getKeyID();

        Uri deleteUri = KeyRings.buildSecretKeyRingsByMasterKeyIdUri(Long.toString(masterKeyId));

        // get current _ID of key
        long currentRowId = -1;
        Cursor oldQuery = context.getContentResolver()
                .query(deleteUri, new String[]{KeyRings._ID}, null, null, null);
        if (oldQuery != null && oldQuery.moveToFirst()) {
            currentRowId = oldQuery.getLong(0);
        } else {
            Log.e(Constants.TAG, "Key could not be found! Something wrong is happening!");
        }

        // delete old version of this keyRing, which also deletes all keys and userIds on cascade
        try {
            context.getContentResolver().delete(deleteUri, null, null);
        } catch (UnsupportedOperationException e) {
            Log.e(Constants.TAG, "Key could not be deleted! Maybe we are creating a new one!", e);
        }

        ContentValues values = new ContentValues();
        // use exactly the same _ID again to replace key in-place.
        // NOTE: If we would not use the same _ID again,
        // getting back to the ViewKeyActivity would result in Nullpointer,
        // because the currently loaded key would be gone from the database
        if (currentRowId != -1) {
            values.put(KeyRings._ID, currentRowId);
        }
        values.put(KeyRings.MASTER_KEY_ID, masterKeyId);
        values.put(KeyRings.KEY_RING_DATA, keyRing.getEncoded());

        // insert new version of this keyRing
        Uri uri = KeyRings.buildSecretKeyRingsUri();
        Uri insertedUri = context.getContentResolver().insert(uri, values);
        long keyRingRowId = Long.valueOf(insertedUri.getLastPathSegment());

        // save all keys and userIds included in keyRing object in database
        ArrayList<ContentProviderOperation> operations = new ArrayList<ContentProviderOperation>();

        int rank = 0;
        for (PGPSecretKey key : new IterableIterator<PGPSecretKey>(keyRing.getSecretKeys())) {
            operations.add(buildSecretKeyOperations(context, keyRingRowId, key, rank));
            ++rank;
        }

        int userIdRank = 0;
        for (String userId : new IterableIterator<String>(masterKey.getUserIDs())) {
            operations.add(buildSecretUserIdOperations(context, keyRingRowId, userId, userIdRank));
            ++userIdRank;
        }

        try {
            context.getContentResolver().applyBatch(KeychainContract.CONTENT_AUTHORITY, operations);
        } catch (RemoteException e) {
            Log.e(Constants.TAG, "applyBatch failed!", e);
        } catch (OperationApplicationException e) {
            Log.e(Constants.TAG, "applyBatch failed!", e);
        }
    }

    /**
     * Build ContentProviderOperation to add PGPPublicKey to database corresponding to a keyRing
     */
    private static ContentProviderOperation buildPublicKeyOperations(Context context,
                                                                     long keyRingRowId, PGPPublicKey key, int rank) throws IOException {
        ContentValues values = new ContentValues();
        values.put(Keys.KEY_ID, key.getKeyID());
        values.put(Keys.IS_MASTER_KEY, key.isMasterKey());
        values.put(Keys.ALGORITHM, key.getAlgorithm());
        values.put(Keys.KEY_SIZE, key.getBitStrength());
        values.put(Keys.CAN_SIGN, PgpKeyHelper.isSigningKey(key));
        values.put(Keys.CAN_ENCRYPT, PgpKeyHelper.isEncryptionKey(key));
        values.put(Keys.IS_REVOKED, key.isRevoked());
        values.put(Keys.CREATION, PgpKeyHelper.getCreationDate(key).getTime() / 1000);
        Date expiryDate = PgpKeyHelper.getExpiryDate(key);
        if (expiryDate != null) {
            values.put(Keys.EXPIRY, expiryDate.getTime() / 1000);
        }
        values.put(Keys.KEY_RING_ROW_ID, keyRingRowId);
        values.put(Keys.KEY_DATA, key.getEncoded());
        values.put(Keys.RANK, rank);
        values.put(Keys.FINGERPRINT, key.getFingerprint());

        Uri uri = Keys.buildPublicKeysUri(Long.toString(keyRingRowId));

        return ContentProviderOperation.newInsert(uri).withValues(values).build();
    }

    /**
     * Build ContentProviderOperation to add PublicUserIds to database corresponding to a keyRing
     */
    private static ContentProviderOperation buildPublicUserIdOperations(Context context,
                                                                        long keyRingRowId, String userId, int rank) {
        ContentValues values = new ContentValues();
        values.put(UserIds.KEY_RING_ROW_ID, keyRingRowId);
        values.put(UserIds.USER_ID, userId);
        values.put(UserIds.RANK, rank);

        Uri uri = UserIds.buildPublicUserIdsUri(Long.toString(keyRingRowId));

        return ContentProviderOperation.newInsert(uri).withValues(values).build();
    }

    /**
     * Build ContentProviderOperation to add PGPSecretKey to database corresponding to a keyRing
     */
    private static ContentProviderOperation buildSecretKeyOperations(Context context,
                                                                     long keyRingRowId, PGPSecretKey key, int rank) throws IOException {
        ContentValues values = new ContentValues();

        boolean hasPrivate = true;
        if (key.isMasterKey()) {
            if (key.isPrivateKeyEmpty()) {
                hasPrivate = false;
            }
        }

        values.put(Keys.KEY_ID, key.getKeyID());
        values.put(Keys.IS_MASTER_KEY, key.isMasterKey());
        values.put(Keys.ALGORITHM, key.getPublicKey().getAlgorithm());
        values.put(Keys.KEY_SIZE, key.getPublicKey().getBitStrength());
<<<<<<< HEAD
        values.put(Keys.CAN_CERTIFY, (PgpKeyHelper.isCertificationKey(key) && has_private));
        values.put(Keys.CAN_SIGN, (PgpKeyHelper.isSigningKey(key) && has_private));
        values.put(Keys.CAN_ENCRYPT, PgpKeyHelper.isEncryptionKey(key) && has_private);
=======
        values.put(Keys.CAN_CERTIFY, (PgpKeyHelper.isCertificationKey(key) && hasPrivate));
        values.put(Keys.CAN_SIGN, (PgpKeyHelper.isSigningKey(key) && hasPrivate));
        values.put(Keys.CAN_ENCRYPT, PgpKeyHelper.isEncryptionKey(key));
>>>>>>> 68668fd4
        values.put(Keys.IS_REVOKED, key.getPublicKey().isRevoked());
        values.put(Keys.CREATION, PgpKeyHelper.getCreationDate(key).getTime() / 1000);
        Date expiryDate = PgpKeyHelper.getExpiryDate(key);
        if (expiryDate != null) {
            values.put(Keys.EXPIRY, expiryDate.getTime() / 1000);
        }
        values.put(Keys.KEY_RING_ROW_ID, keyRingRowId);
        values.put(Keys.KEY_DATA, key.getEncoded());
        values.put(Keys.RANK, rank);
        values.put(Keys.FINGERPRINT, key.getPublicKey().getFingerprint());

        Uri uri = Keys.buildSecretKeysUri(Long.toString(keyRingRowId));

        return ContentProviderOperation.newInsert(uri).withValues(values).build();
    }

    /**
     * Build ContentProviderOperation to add SecretUserIds to database corresponding to a keyRing
     */
    private static ContentProviderOperation buildSecretUserIdOperations(Context context,
                                                                        long keyRingRowId, String userId, int rank) {
        ContentValues values = new ContentValues();
        values.put(UserIds.KEY_RING_ROW_ID, keyRingRowId);
        values.put(UserIds.USER_ID, userId);
        values.put(UserIds.RANK, rank);

        Uri uri = UserIds.buildSecretUserIdsUri(Long.toString(keyRingRowId));

        return ContentProviderOperation.newInsert(uri).withValues(values).build();
    }

    /**
     * Private helper method
     */
    private static ArrayList<Long> getKeyRingsMasterKeyIds(Context context, Uri queryUri) {
        Cursor cursor = context.getContentResolver().query(queryUri,
                new String[]{KeyRings.MASTER_KEY_ID}, null, null, null);

        ArrayList<Long> masterKeyIds = new ArrayList<Long>();
        if (cursor != null) {
            int masterKeyIdCol = cursor.getColumnIndex(KeyRings.MASTER_KEY_ID);
            if (cursor.moveToFirst()) {
                do {
                    masterKeyIds.add(cursor.getLong(masterKeyIdCol));
                } while (cursor.moveToNext());
            }
        }

        if (cursor != null) {
            cursor.close();
        }

        return masterKeyIds;
    }

    /**
     * Private helper method
     */
    private static ArrayList<Long> getKeyRingsRowIds(Context context, Uri queryUri) {
        Cursor cursor = context.getContentResolver().query(queryUri,
                new String[]{KeyRings._ID}, null, null, null);

        ArrayList<Long> rowIds = new ArrayList<Long>();
        if (cursor != null) {
            int idCol = cursor.getColumnIndex(KeyRings._ID);
            if (cursor.moveToFirst()) {
                do {
                    rowIds.add(cursor.getLong(idCol));
                } while (cursor.moveToNext());
            }
        }

        if (cursor != null) {
            cursor.close();
        }

        return rowIds;
    }

    /**
     * Retrieves ids of all SecretKeyRings
     */
    public static ArrayList<Long> getSecretKeyRingsMasterKeyIds(Context context) {
        Uri queryUri = KeyRings.buildSecretKeyRingsUri();
        return getKeyRingsMasterKeyIds(context, queryUri);
    }

    /**
     * Retrieves ids of all PublicKeyRings
     */
    public static ArrayList<Long> getPublicKeyRingsMasterKeyIds(Context context) {
        Uri queryUri = KeyRings.buildPublicKeyRingsUri();
        return getKeyRingsMasterKeyIds(context, queryUri);
    }

    /**
     * Retrieves ids of all SecretKeyRings
     */
    public static ArrayList<Long> getSecretKeyRingsRowIds(Context context) {
        Uri queryUri = KeyRings.buildSecretKeyRingsUri();
        return getKeyRingsRowIds(context, queryUri);
    }

    /**
     * Retrieves ids of all PublicKeyRings
     */
    public static ArrayList<Long> getPublicKeyRingsRowIds(Context context) {
        Uri queryUri = KeyRings.buildPublicKeyRingsUri();
        return getKeyRingsRowIds(context, queryUri);
    }

    public static void deletePublicKeyRing(Context context, long rowId) {
        ContentResolver cr = context.getContentResolver();
        cr.delete(KeyRings.buildPublicKeyRingsUri(Long.toString(rowId)), null, null);
    }

    public static void deleteSecretKeyRing(Context context, long rowId) {
        ContentResolver cr = context.getContentResolver();
        cr.delete(KeyRings.buildSecretKeyRingsUri(Long.toString(rowId)), null, null);
    }

    public static void deleteUnifiedKeyRing(Context context, String masterKeyId, boolean isSecretKey) {
        ContentResolver cr = context.getContentResolver();
        cr.delete(KeyRings.buildPublicKeyRingsByMasterKeyIdUri(masterKeyId), null, null);
        if (isSecretKey) {
            cr.delete(KeyRings.buildSecretKeyRingsByMasterKeyIdUri(masterKeyId), null, null);
        }

    }

    /**
     * Get master key id of keyring by its row id
     */
    public static long getPublicMasterKeyId(Context context, long keyRingRowId) {
        Uri queryUri = KeyRings.buildPublicKeyRingsUri(String.valueOf(keyRingRowId));
        return getMasterKeyId(context, queryUri);
    }

    /**
     * Get empty status of master key of keyring by its row id
     */
    public static boolean getSecretMasterKeyCanCertify(Context context, long keyRingRowId) {
        Uri queryUri = KeyRings.buildSecretKeyRingsUri(String.valueOf(keyRingRowId));
<<<<<<< HEAD
        return getMasterKeyCanCertify(context, queryUri, keyRingRowId);
=======
        return getMasterKeyCanSign(context, queryUri);
>>>>>>> 68668fd4
    }

    /**
     * Private helper method to get master key private empty status of keyring by its row id
     */
<<<<<<< HEAD
    private static boolean getMasterKeyCanCertify(Context context, Uri queryUri, long keyRingRowId) {
=======
    public static boolean getMasterKeyCanSign(Context context, Uri queryUri) {
>>>>>>> 68668fd4
        String[] projection = new String[]{
                KeyRings.MASTER_KEY_ID,
                "(SELECT COUNT(sign_keys." + Keys._ID + ") FROM " + Tables.KEYS
                        + " AS sign_keys WHERE sign_keys." + Keys.KEY_RING_ROW_ID + " = "
                        + KeychainDatabase.Tables.KEY_RINGS + "." + KeyRings._ID
                        + " AND sign_keys." + Keys.CAN_CERTIFY + " = '1' AND " + Keys.IS_MASTER_KEY
                        + " = 1) AS sign",};

        ContentResolver cr = context.getContentResolver();
        Cursor cursor = cr.query(queryUri, projection, null, null, null);

        long masterKeyId = -1;
        if (cursor != null && cursor.moveToFirst()) {
            int masterKeyIdCol = cursor.getColumnIndex("sign");

            masterKeyId = cursor.getLong(masterKeyIdCol);
        }

        if (cursor != null) {
            cursor.close();
        }

        return (masterKeyId > 0);
    }

    public static boolean hasSecretKeyByMasterKeyId(Context context, long masterKeyId) {
        Uri queryUri = KeyRings.buildSecretKeyRingsByMasterKeyIdUri(Long.toString(masterKeyId));
        // see if we can get our master key id back from the uri
        return getMasterKeyId(context, queryUri) == masterKeyId;
    }

    /**
     * Get master key id of keyring by its row id
     */
    public static long getSecretMasterKeyId(Context context, long keyRingRowId) {
        Uri queryUri = KeyRings.buildSecretKeyRingsUri(String.valueOf(keyRingRowId));
        return getMasterKeyId(context, queryUri);
    }

    /**
     * Get master key id of key
     */
    public static long getMasterKeyId(Context context, Uri queryUri) {
        String[] projection = new String[]{KeyRings.MASTER_KEY_ID};
        Cursor cursor = context.getContentResolver().query(queryUri, projection, null, null, null);

        long masterKeyId = 0;
        try {
            if (cursor != null && cursor.moveToFirst()) {
                int masterKeyIdCol = cursor.getColumnIndexOrThrow(KeyRings.MASTER_KEY_ID);

                masterKeyId = cursor.getLong(masterKeyIdCol);
            }
        } finally {
            if (cursor != null) {
                cursor.close();
            }
        }

        return masterKeyId;
    }

    public static long getRowId(Context context, Uri queryUri) {
        String[] projection = new String[]{KeyRings._ID};
        Cursor cursor = context.getContentResolver().query(queryUri, projection, null, null, null);

        long rowId = 0;
        try {
            if (cursor != null && cursor.moveToFirst()) {
                int idCol = cursor.getColumnIndexOrThrow(KeyRings._ID);

                rowId = cursor.getLong(idCol);
            }
        } finally {
            if (cursor != null) {
                cursor.close();
            }
        }

        return rowId;
    }

    /**
     * Get fingerprint of key
     */
    public static byte[] getFingerprint(Context context, Uri queryUri) {
        String[] projection = new String[]{Keys.FINGERPRINT};
        Cursor cursor = context.getContentResolver().query(queryUri, projection, null, null, null);

        byte[] fingerprint = null;
        try {
            if (cursor != null && cursor.moveToFirst()) {
                int col = cursor.getColumnIndexOrThrow(Keys.FINGERPRINT);

                fingerprint = cursor.getBlob(col);
            }
        } finally {
            if (cursor != null) {
                cursor.close();
            }
        }

        // FALLBACK: If fingerprint is not in database, get it from key blob!
        // this could happen if the key was saved by a previous version of Keychain!
        if (fingerprint == null) {
            Log.d(Constants.TAG, "FALLBACK: fingerprint is not in database, get it from key blob!");

            // get master key id
            projection = new String[]{KeyRings.MASTER_KEY_ID};
            cursor = context.getContentResolver().query(queryUri, projection, null, null, null);
            long masterKeyId = 0;
            try {
                if (cursor != null && cursor.moveToFirst()) {
                    int col = cursor.getColumnIndexOrThrow(KeyRings.MASTER_KEY_ID);

                    masterKeyId = cursor.getLong(col);
                }
            } finally {
                if (cursor != null) {
                    cursor.close();
                }
            }

            PGPPublicKey key = ProviderHelper.getPGPPublicKeyByKeyId(context, masterKeyId);
            // if it is no public key get it from your own keys...
            if (key == null) {
                PGPSecretKey secretKey = ProviderHelper.getPGPSecretKeyByKeyId(context, masterKeyId);
                if (secretKey == null) {
                    Log.e(Constants.TAG, "Key could not be found!");
                    return null;
                }
                key = secretKey.getPublicKey();
            }

            fingerprint = key.getFingerprint();
        }

        return fingerprint;
    }

    public static String getUserId(Context context, Uri queryUri) {
        String[] projection = new String[]{UserIds.USER_ID};
        Cursor cursor = context.getContentResolver().query(queryUri, projection, null, null, null);

        String userId = null;
        try {
            if (cursor != null && cursor.moveToFirst()) {
                int col = cursor.getColumnIndexOrThrow(UserIds.USER_ID);

                userId = cursor.getString(col);
            }
        } finally {
            if (cursor != null) {
                cursor.close();
            }
        }

        return userId;
    }

    public static ArrayList<String> getKeyRingsAsArmoredString(Context context, Uri uri,
                                                               long[] masterKeyIds) {
        ArrayList<String> output = new ArrayList<String>();

        if (masterKeyIds != null && masterKeyIds.length > 0) {

            Cursor cursor = getCursorWithSelectedKeyringMasterKeyIds(context, uri, masterKeyIds);

            if (cursor != null) {
                int masterIdCol = cursor.getColumnIndex(KeyRings.MASTER_KEY_ID);
                int dataCol = cursor.getColumnIndex(KeyRings.KEY_RING_DATA);
                if (cursor.moveToFirst()) {
                    do {
                        Log.d(Constants.TAG, "masterKeyId: " + cursor.getLong(masterIdCol));

                        // get actual keyring data blob and write it to ByteArrayOutputStream
                        try {
                            Object keyRing = null;
                            byte[] data = cursor.getBlob(dataCol);
                            if (data != null) {
                                keyRing = PgpConversionHelper.BytesToPGPKeyRing(data);
                            }

                            ByteArrayOutputStream bos = new ByteArrayOutputStream();
                            ArmoredOutputStream aos = new ArmoredOutputStream(bos);
                            aos.setHeader("Version", PgpHelper.getFullVersion(context));

                            if (keyRing instanceof PGPSecretKeyRing) {
                                aos.write(((PGPSecretKeyRing) keyRing).getEncoded());
                            } else if (keyRing instanceof PGPPublicKeyRing) {
                                aos.write(((PGPPublicKeyRing) keyRing).getEncoded());
                            }
                            aos.close();

                            String armoredKey = bos.toString("UTF-8");

                            Log.d(Constants.TAG, "armoredKey:" + armoredKey);

                            output.add(armoredKey);
                        } catch (IOException e) {
                            Log.e(Constants.TAG, "IOException", e);
                        }
                    } while (cursor.moveToNext());
                }
            }

            if (cursor != null) {
                cursor.close();
            }

        } else {
            Log.e(Constants.TAG, "No master keys given!");
        }

        if (output.size() > 0) {
            return output;
        } else {
            return null;
        }
    }

    public static byte[] getKeyRingsAsByteArray(Context context, Uri uri, long[] masterKeyIds) {
        ByteArrayOutputStream bos = new ByteArrayOutputStream();

        if (masterKeyIds != null && masterKeyIds.length > 0) {

            Cursor cursor = getCursorWithSelectedKeyringMasterKeyIds(context, uri, masterKeyIds);

            if (cursor != null) {
                int masterIdCol = cursor.getColumnIndex(KeyRings.MASTER_KEY_ID);
                int dataCol = cursor.getColumnIndex(KeyRings.KEY_RING_DATA);
                if (cursor.moveToFirst()) {
                    do {
                        Log.d(Constants.TAG, "masterKeyId: " + cursor.getLong(masterIdCol));

                        // get actual keyring data blob and write it to ByteArrayOutputStream
                        try {
                            bos.write(cursor.getBlob(dataCol));
                        } catch (IOException e) {
                            Log.e(Constants.TAG, "IOException", e);
                        }
                    } while (cursor.moveToNext());
                }
            }

            if (cursor != null) {
                cursor.close();
            }

        } else {
            Log.e(Constants.TAG, "No master keys given!");
        }

        return bos.toByteArray();
    }

    private static Cursor getCursorWithSelectedKeyringMasterKeyIds(Context context, Uri baseUri,
                                                                   long[] masterKeyIds) {
        Cursor cursor = null;
        if (masterKeyIds != null && masterKeyIds.length > 0) {

            String inMasterKeyList = KeyRings.MASTER_KEY_ID + " IN (";
            for (int i = 0; i < masterKeyIds.length; ++i) {
                if (i != 0) {
                    inMasterKeyList += ", ";
                }
                inMasterKeyList += DatabaseUtils.sqlEscapeString("" + masterKeyIds[i]);
            }
            inMasterKeyList += ")";

            cursor = context.getContentResolver().query(baseUri,
                    new String[]{KeyRings._ID, KeyRings.MASTER_KEY_ID, KeyRings.KEY_RING_DATA},
                    inMasterKeyList, null, null);
        }

        return cursor;
    }

    public static ArrayList<String> getRegisteredApiApps(Context context) {
        Cursor cursor = context.getContentResolver().query(ApiApps.CONTENT_URI, null, null, null,
                null);

        ArrayList<String> packageNames = new ArrayList<String>();
        if (cursor != null) {
            int packageNameCol = cursor.getColumnIndex(ApiApps.PACKAGE_NAME);
            if (cursor.moveToFirst()) {
                do {
                    packageNames.add(cursor.getString(packageNameCol));
                } while (cursor.moveToNext());
            }
        }

        if (cursor != null) {
            cursor.close();
        }

        return packageNames;
    }

    private static ContentValues contentValueForApiApps(AppSettings appSettings) {
        ContentValues values = new ContentValues();
        values.put(ApiApps.PACKAGE_NAME, appSettings.getPackageName());
        values.put(ApiApps.PACKAGE_SIGNATURE, appSettings.getPackageSignature());
        return values;
    }

    private static ContentValues contentValueForApiAccounts(AccountSettings accSettings) {
        ContentValues values = new ContentValues();
        values.put(KeychainContract.ApiAccounts.ACCOUNT_NAME, accSettings.getAccountName());
        values.put(KeychainContract.ApiAccounts.KEY_ID, accSettings.getKeyId());
        values.put(KeychainContract.ApiAccounts.COMPRESSION, accSettings.getCompression());
        values.put(KeychainContract.ApiAccounts.ENCRYPTION_ALGORITHM, accSettings.getEncryptionAlgorithm());
        values.put(KeychainContract.ApiAccounts.HASH_ALORITHM, accSettings.getHashAlgorithm());
        return values;
    }

    public static void insertApiApp(Context context, AppSettings appSettings) {
        context.getContentResolver().insert(KeychainContract.ApiApps.CONTENT_URI,
                contentValueForApiApps(appSettings));
    }

    public static void insertApiAccount(Context context, Uri uri, AccountSettings accSettings) {
        context.getContentResolver().insert(uri, contentValueForApiAccounts(accSettings));
    }

    public static void updateApiApp(Context context, AppSettings appSettings, Uri uri) {
        if (context.getContentResolver().update(uri, contentValueForApiApps(appSettings), null,
                null) <= 0) {
            throw new RuntimeException();
        }
    }

    public static void updateApiAccount(Context context, AccountSettings accSettings, Uri uri) {
        if (context.getContentResolver().update(uri, contentValueForApiAccounts(accSettings), null,
                null) <= 0) {
            throw new RuntimeException();
        }
    }

    /**
     * Must be an uri pointing to an account
     *
     * @param context
     * @param uri
     * @return
     */
    public static AppSettings getApiAppSettings(Context context, Uri uri) {
        AppSettings settings = null;

        Cursor cur = context.getContentResolver().query(uri, null, null, null, null);
        if (cur != null && cur.moveToFirst()) {
            settings = new AppSettings();
            settings.setPackageName(cur.getString(
                    cur.getColumnIndex(KeychainContract.ApiApps.PACKAGE_NAME)));
            settings.setPackageSignature(cur.getBlob(
                    cur.getColumnIndex(KeychainContract.ApiApps.PACKAGE_SIGNATURE)));
        }

        return settings;
    }

    public static AccountSettings getApiAccountSettings(Context context, Uri uri) {
        AccountSettings settings = null;

        Cursor cur = context.getContentResolver().query(uri, null, null, null, null);
        if (cur != null && cur.moveToFirst()) {
            settings = new AccountSettings();

            settings.setAccountName(cur.getString(
                    cur.getColumnIndex(KeychainContract.ApiAccounts.ACCOUNT_NAME)));
            settings.setKeyId(cur.getLong(
                    cur.getColumnIndex(KeychainContract.ApiAccounts.KEY_ID)));
            settings.setCompression(cur.getInt(
                    cur.getColumnIndexOrThrow(KeychainContract.ApiAccounts.COMPRESSION)));
            settings.setHashAlgorithm(cur.getInt(
                    cur.getColumnIndexOrThrow(KeychainContract.ApiAccounts.HASH_ALORITHM)));
            settings.setEncryptionAlgorithm(cur.getInt(
                    cur.getColumnIndexOrThrow(KeychainContract.ApiAccounts.ENCRYPTION_ALGORITHM)));
        }

        return settings;
    }

    public static byte[] getApiAppSignature(Context context, String packageName) {
        Uri queryUri = ApiApps.buildByPackageNameUri(packageName);

        String[] projection = new String[]{ApiApps.PACKAGE_SIGNATURE};

        ContentResolver cr = context.getContentResolver();
        Cursor cursor = cr.query(queryUri, projection, null, null, null);

        byte[] signature = null;
        if (cursor != null && cursor.moveToFirst()) {
            int signatureCol = 0;

            signature = cursor.getBlob(signatureCol);
        }

        if (cursor != null) {
            cursor.close();
        }

        return signature;
    }
}<|MERGE_RESOLUTION|>--- conflicted
+++ resolved
@@ -24,16 +24,12 @@
 import android.os.RemoteException;
 
 import org.spongycastle.bcpg.ArmoredOutputStream;
-<<<<<<< HEAD
 import org.spongycastle.openpgp.PGPKeyRing;
 import org.spongycastle.openpgp.PGPPublicKey;
 import org.spongycastle.openpgp.PGPPublicKeyRing;
 import org.spongycastle.openpgp.PGPSecretKey;
 import org.spongycastle.openpgp.PGPSecretKeyRing;
 import org.spongycastle.openpgp.PGPSignature;
-=======
-import org.spongycastle.openpgp.*;
->>>>>>> 68668fd4
 import org.sufficientlysecure.keychain.Constants;
 import org.sufficientlysecure.keychain.pgp.PgpConversionHelper;
 import org.sufficientlysecure.keychain.pgp.PgpHelper;
@@ -356,15 +352,9 @@
         values.put(Keys.IS_MASTER_KEY, key.isMasterKey());
         values.put(Keys.ALGORITHM, key.getPublicKey().getAlgorithm());
         values.put(Keys.KEY_SIZE, key.getPublicKey().getBitStrength());
-<<<<<<< HEAD
-        values.put(Keys.CAN_CERTIFY, (PgpKeyHelper.isCertificationKey(key) && has_private));
-        values.put(Keys.CAN_SIGN, (PgpKeyHelper.isSigningKey(key) && has_private));
-        values.put(Keys.CAN_ENCRYPT, PgpKeyHelper.isEncryptionKey(key) && has_private);
-=======
         values.put(Keys.CAN_CERTIFY, (PgpKeyHelper.isCertificationKey(key) && hasPrivate));
         values.put(Keys.CAN_SIGN, (PgpKeyHelper.isSigningKey(key) && hasPrivate));
-        values.put(Keys.CAN_ENCRYPT, PgpKeyHelper.isEncryptionKey(key));
->>>>>>> 68668fd4
+        values.put(Keys.CAN_ENCRYPT, PgpKeyHelper.isEncryptionKey(key) && hasPrivate);
         values.put(Keys.IS_REVOKED, key.getPublicKey().isRevoked());
         values.put(Keys.CREATION, PgpKeyHelper.getCreationDate(key).getTime() / 1000);
         Date expiryDate = PgpKeyHelper.getExpiryDate(key);
@@ -508,21 +498,14 @@
      */
     public static boolean getSecretMasterKeyCanCertify(Context context, long keyRingRowId) {
         Uri queryUri = KeyRings.buildSecretKeyRingsUri(String.valueOf(keyRingRowId));
-<<<<<<< HEAD
-        return getMasterKeyCanCertify(context, queryUri, keyRingRowId);
-=======
-        return getMasterKeyCanSign(context, queryUri);
->>>>>>> 68668fd4
+        return getMasterKeyCanCertify(context, queryUri);
     }
 
     /**
      * Private helper method to get master key private empty status of keyring by its row id
      */
-<<<<<<< HEAD
-    private static boolean getMasterKeyCanCertify(Context context, Uri queryUri, long keyRingRowId) {
-=======
-    public static boolean getMasterKeyCanSign(Context context, Uri queryUri) {
->>>>>>> 68668fd4
+
+    public static boolean getMasterKeyCanCertify(Context context, Uri queryUri) {
         String[] projection = new String[]{
                 KeyRings.MASTER_KEY_ID,
                 "(SELECT COUNT(sign_keys." + Keys._ID + ") FROM " + Tables.KEYS
