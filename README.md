--- conflicted
+++ resolved
@@ -68,73 +68,6 @@
 1. Open svg file in Inkscape
 2. Extensions -> Color -> darker (2 times!)
 
-<<<<<<< HEAD
-# Security Model
-
-## Basic goals
-
-* Intents without permissions should only work based on user interaction (e.g. click a button in a dialog)
-
-Android primitives to exchange data: Intent, Intent with return values, Send (also an Intent), Content Provider, AIDL
-
-## Possible Permissions
-
-* ACCESS_API: Encrypt/Sign/Decrypt/Create keys without user interaction (intents, remote service), Read key information (not the actual keys)(content provider)
-* ACCESS_KEYS: get and import actual public and secret keys (remote service)
-
-## Without Permissions
-
-### Intents
-All Intents start with org.sufficientlysecure.keychain.action.
-
-* android.intent.action.VIEW connected to .gpg and .asc files: Import Key and Decrypt
-* android.intent.action.SEND connected to all mime types (text/plain and every binary data like files and images): Encrypt and Decrypt
-* IMPORT
-* IMPORT_FROM_FILE
-* IMPORT_FROM_QR_CODE
-* IMPORT_FROM_NFC
-* SHARE_KEYRING
-* SHARE_KEYRING_WITH_QR_CODE
-* SHARE_KEYRING_WITH_NFC
-* EDIT_KEYRING
-* SELECT_PUBLIC_KEYRINGS
-* SELECT_SECRET_KEYRING
-* ENCRYPT
-* ENCRYPT_FILE
-* DECRYPT
-* DECRYPT_FILE
-
-## With permission ACCESS_API
-
-### Intents
-
-* CREATE_KEYRING
-* ENCRYPT_AND_RETURN
-* ENCRYPT_STREAM_AND_RETURN
-* GENERATE_SIGNATURE_AND_RETURN
-* DECRYPT_AND_RETURN
-* DECRYPT_STREAM_AND_RETURN
-
-### Broadcast Receiver
-On change of database the following broadcast is send.
-* DATABASE_CHANGE
-
-### Content Provider
-
-* The whole content provider requires a permission (only read)
-* Don't give out blobs (keys can be accessed by ACCESS_KEYS via remote service)
-* Make an internal and external content provider (or pathes with <path-permission>)
-* Look at android:grantUriPermissions especially for ApgServiceBlobProvider
-* Only give out android:readPermission
-
-### ApgApiService (Remote Service)
-AIDL service
-
-## With permission ACCESS_KEYS
-
-### ApgKeyService (Remote Service)
-AIDL service to access actual private keyring objects
-
 # Coding Style
 
 ## Code
@@ -153,8 +86,6 @@
 
 See http://www.androidpolice.com/2009/11/04/auto-formatting-android-xml-files-with-eclipse/
 
-=======
->>>>>>> 3a66c1c2
 # Licenses
 OpenPGP Kechain is licensed under Apache License v2.
 
