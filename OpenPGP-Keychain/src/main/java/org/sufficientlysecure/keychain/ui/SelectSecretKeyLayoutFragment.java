--- conflicted
+++ resolved
@@ -71,36 +71,10 @@
             mKeyUserIdRest.setVisibility(View.GONE);
 
         } else {
-<<<<<<< HEAD
-            String uid = getResources().getString(R.string.user_id_no_name);
-            String uidExtra = "";
-            String masterkeyIdHex = "";
-
-=======
->>>>>>> a9e5619a
             PGPSecretKeyRing keyRing = ProviderHelper.getPGPSecretKeyRingByMasterKeyId(
                     getActivity(), secretKeyId);
             if (keyRing != null) {
                 PGPSecretKey key = PgpKeyHelper.getMasterKey(keyRing);
-<<<<<<< HEAD
-                masterkeyIdHex = PgpKeyHelper.convertKeyIdToHex(secretKeyId);
-
-                if (key != null) {
-                    String userId = PgpKeyHelper.getMainUserIdSafe(getActivity(), key);
-                    /*String chunks[] = mUserId.split(" <", 2);
-                    uid = chunks[0];
-                    if (chunks.length > 1) {
-                        uidExtra = "<" + chunks[1];
-                    }*/
-                    String[] userIdSplit = PgpKeyHelper.splitUserId(userId);
-                    String  userName, userEmail;
-
-                    if (userIdSplit[0] != null) {   userName = userIdSplit[0];  }
-                    else {  userName = getActivity().getResources().getString(R.string.user_id_no_name);   }
-
-                    if (userIdSplit[1] != null) {   userEmail = userIdSplit[1];    }
-                    else {    userEmail = getActivity().getResources().getString(R.string.error_user_id_no_email);    }
-=======
                 String masterkeyIdHex = PgpKeyHelper.convertKeyIdToHex(secretKeyId);
 
                 if (key != null) {
@@ -120,29 +94,12 @@
                     } else {
                         userEmail = getActivity().getResources().getString(R.string.error_user_id_no_email);
                     }
->>>>>>> a9e5619a
 
                     mKeyMasterKeyIdHex.setText(masterkeyIdHex);
                     mKeyUserId.setText(userName);
                     mKeyUserIdRest.setText(userEmail);
                     mKeyUserId.setVisibility(View.VISIBLE);
                     mKeyUserIdRest.setVisibility(View.VISIBLE);
-<<<<<<< HEAD
-                }
-                else{
-                    mKeyMasterKeyIdHex.setText(getActivity().getResources().getString(R.string.no_key));
-                    mKeyUserId.setVisibility(View.GONE);
-                    mKeyUserIdRest.setVisibility(View.GONE);
-
-                }
-
-            }
-            else{
-                    mKeyMasterKeyIdHex.setText(getActivity().getResources().getString(R.string.no_keys_added_or_updated)+" for master id: "+secretKeyId);
-                    mKeyUserId.setVisibility(View.GONE);
-                    mKeyUserIdRest.setVisibility(View.GONE);
-            }
-=======
                 } else {
                     mKeyMasterKeyIdHex.setText(getActivity().getResources().getString(R.string.no_key));
                     mKeyUserId.setVisibility(View.GONE);
@@ -153,7 +110,6 @@
                 mKeyUserId.setVisibility(View.GONE);
                 mKeyUserIdRest.setVisibility(View.GONE);
             }
->>>>>>> a9e5619a
 
         }
     }
@@ -192,29 +148,11 @@
         startActivityForResult(intent, REQUEST_CODE_SELECT_KEY);
     }
 
-<<<<<<< HEAD
-    //Select Secret Key Activity delivers the intent which was sent by it using interface to Select
-=======
     // Select Secret Key Activity delivers the intent which was sent by it using interface to Select
->>>>>>> a9e5619a
     // Secret Key Fragment.Intent contains Master Key Id, User Email, User Name, Master Key Id Hex.
     @Override
     public void onActivityResult(int requestCode, int resultCode, Intent data) {
         switch (requestCode & 0xFFFF) {
-<<<<<<< HEAD
-        case REQUEST_CODE_SELECT_KEY: {
-            long secretKeyId;
-            if (resultCode == Activity.RESULT_OK) {
-                Bundle bundle = data.getExtras();
-                secretKeyId = bundle.getLong(SelectSecretKeyActivity.RESULT_EXTRA_MASTER_KEY_ID);
-                selectKey(secretKeyId);
-
-                // remove displayed errors
-                mKeyUserId.setError(null);
-
-                // give value back to callback
-                mCallback.onKeySelected(secretKeyId);
-=======
             case REQUEST_CODE_SELECT_KEY: {
                 long secretKeyId;
                 if (resultCode == Activity.RESULT_OK) {
@@ -229,7 +167,6 @@
                     mCallback.onKeySelected(secretKeyId);
                 }
                 break;
->>>>>>> a9e5619a
             }
 
             default:
