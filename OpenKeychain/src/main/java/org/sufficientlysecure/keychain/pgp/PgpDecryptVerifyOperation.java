/*
 * Copyright (C) 2012-2014 Dominik Schürmann <dominik@dominikschuermann.de>
 * Copyright (C) 2010-2014 Thialfihar <thi@thialfihar.org>
 *
 * This program is free software: you can redistribute it and/or modify
 * it under the terms of the GNU General Public License as published by
 * the Free Software Foundation, either version 3 of the License, or
 * (at your option) any later version.
 *
 * This program is distributed in the hope that it will be useful,
 * but WITHOUT ANY WARRANTY; without even the implied warranty of
 * MERCHANTABILITY or FITNESS FOR A PARTICULAR PURPOSE.  See the
 * GNU General Public License for more details.
 *
 * You should have received a copy of the GNU General Public License
 * along with this program.  If not, see <http://www.gnu.org/licenses/>.
 */

package org.sufficientlysecure.keychain.pgp;


import java.io.ByteArrayInputStream;
import java.io.ByteArrayOutputStream;
import java.io.FileNotFoundException;
import java.io.IOException;
import java.io.InputStream;
import java.io.OutputStream;
import java.security.SignatureException;
import java.util.Date;
import java.util.Iterator;

import android.content.Context;
import android.support.annotation.NonNull;
import android.webkit.MimeTypeMap;

import org.openintents.openpgp.OpenPgpDecryptionResult;
import org.openintents.openpgp.OpenPgpMetadata;
import org.spongycastle.bcpg.ArmoredInputStream;
import org.spongycastle.openpgp.PGPCompressedData;
import org.spongycastle.openpgp.PGPDataValidationException;
import org.spongycastle.openpgp.PGPEncryptedData;
import org.spongycastle.openpgp.PGPEncryptedDataList;
import org.spongycastle.openpgp.PGPException;
import org.spongycastle.openpgp.PGPKeyValidationException;
import org.spongycastle.openpgp.PGPLiteralData;
import org.spongycastle.openpgp.PGPPBEEncryptedData;
import org.spongycastle.openpgp.PGPPublicKeyEncryptedData;
import org.spongycastle.openpgp.PGPSignatureList;
import org.spongycastle.openpgp.PGPUtil;
import org.spongycastle.openpgp.jcajce.JcaPGPObjectFactory;
import org.spongycastle.openpgp.operator.PBEDataDecryptorFactory;
import org.spongycastle.openpgp.operator.PGPDigestCalculatorProvider;
import org.spongycastle.openpgp.operator.jcajce.CachingDataDecryptorFactory;
import org.spongycastle.openpgp.operator.jcajce.JcaPGPDigestCalculatorProviderBuilder;
import org.spongycastle.openpgp.operator.jcajce.JcePBEDataDecryptorFactoryBuilder;
import org.spongycastle.util.encoders.DecoderException;
import org.sufficientlysecure.keychain.Constants;
import org.sufficientlysecure.keychain.Constants.key;
import org.sufficientlysecure.keychain.R;
import org.sufficientlysecure.keychain.operations.BaseOperation;
import org.sufficientlysecure.keychain.operations.results.DecryptVerifyResult;
import org.sufficientlysecure.keychain.operations.results.OperationResult.LogType;
import org.sufficientlysecure.keychain.operations.results.OperationResult.OperationLog;
import org.sufficientlysecure.keychain.pgp.CanonicalizedSecretKey.SecretKeyType;
import org.sufficientlysecure.keychain.pgp.exception.PgpGeneralException;
import org.sufficientlysecure.keychain.provider.KeychainContract.KeyRings;
import org.sufficientlysecure.keychain.provider.ProviderHelper;
import org.sufficientlysecure.keychain.service.input.CryptoInputParcel;
import org.sufficientlysecure.keychain.service.input.RequiredInputParcel;
import org.sufficientlysecure.keychain.ui.util.KeyFormattingUtils;
import org.sufficientlysecure.keychain.util.FileHelper;
import org.sufficientlysecure.keychain.util.InputData;
import org.sufficientlysecure.keychain.util.Log;
import org.sufficientlysecure.keychain.util.Passphrase;
import org.sufficientlysecure.keychain.util.ProgressScaler;

public class PgpDecryptVerifyOperation extends BaseOperation<PgpDecryptVerifyInputParcel> {

    public PgpDecryptVerifyOperation(Context context, ProviderHelper providerHelper, Progressable progressable) {
        super(context, providerHelper, progressable);
    }

    /** Decrypts and/or verifies data based on parameters of PgpDecryptVerifyInputParcel. */
    @NonNull
    public DecryptVerifyResult execute(PgpDecryptVerifyInputParcel input, CryptoInputParcel cryptoInput) {
        InputData inputData;
        OutputStream outputStream;

        if (input.getInputBytes() != null) {
            byte[] inputBytes = input.getInputBytes();
            inputData = new InputData(new ByteArrayInputStream(inputBytes), inputBytes.length);
        } else {
            try {
                InputStream inputStream = mContext.getContentResolver().openInputStream(input.getInputUri());
                long inputSize = FileHelper.getFileSize(mContext, input.getInputUri(), 0);
                inputData = new InputData(inputStream, inputSize);
            } catch (FileNotFoundException e) {
                Log.e(Constants.TAG, "Input URI could not be opened: " + input.getInputUri(), e);
                OperationLog log = new OperationLog();
                log.add(LogType.MSG_DC_ERROR_INPUT, 1);
                return new DecryptVerifyResult(DecryptVerifyResult.RESULT_ERROR, log);
            }
        }

        if (input.getOutputUri() == null) {
            outputStream = new ByteArrayOutputStream();
        } else {
            try {
                outputStream = mContext.getContentResolver().openOutputStream(input.getOutputUri());
            } catch (FileNotFoundException e) {
                Log.e(Constants.TAG, "Output URI could not be opened: " + input.getOutputUri(), e);
                OperationLog log = new OperationLog();
                log.add(LogType.MSG_DC_ERROR_IO, 1);
                return new DecryptVerifyResult(DecryptVerifyResult.RESULT_ERROR, log);
            }
        }

        DecryptVerifyResult result = executeInternal(input, cryptoInput, inputData, outputStream);
        if (outputStream instanceof ByteArrayOutputStream) {
            byte[] outputData = ((ByteArrayOutputStream) outputStream).toByteArray();
            result.setOutputBytes(outputData);
        }

        return result;

    }

    @NonNull
    public DecryptVerifyResult execute(PgpDecryptVerifyInputParcel input, CryptoInputParcel cryptoInput,
            InputData inputData, OutputStream outputStream) {
        return executeInternal(input, cryptoInput, inputData, outputStream);
    }

    @NonNull
    private DecryptVerifyResult executeInternal(PgpDecryptVerifyInputParcel input, CryptoInputParcel cryptoInput,
            InputData inputData, OutputStream outputStream) {
        try {
            if (input.getDetachedSignature() != null) {
                Log.d(Constants.TAG, "Detached signature present, verifying with this signature only");

                return verifyDetachedSignature(input, inputData, outputStream, 0);
            } else {
                // automatically works with PGP ascii armor and PGP binary
                InputStream in = PGPUtil.getDecoderStream(inputData.getInputStream());

                if (in instanceof ArmoredInputStream) {
                    ArmoredInputStream aIn = (ArmoredInputStream) in;
                    // it is ascii armored
                    Log.d(Constants.TAG, "ASCII Armor Header Line: " + aIn.getArmorHeaderLine());

                    if (aIn.isClearText()) {
                        // a cleartext signature, verify it with the other method
                        return verifyCleartextSignature(aIn, outputStream, 0);
                    } else {
                        // else: ascii armored encryption! go on...
                        return decryptVerify(input, cryptoInput, in, outputStream, 0);
                    }
                } else {
                    return decryptVerify(input, cryptoInput, in, outputStream, 0);
                }
            }
        } catch (PGPException e) {
            Log.d(Constants.TAG, "PGPException", e);
            OperationLog log = new OperationLog();
            log.add(LogType.MSG_DC_ERROR_PGP_EXCEPTION, 1);
            return new DecryptVerifyResult(DecryptVerifyResult.RESULT_ERROR, log);
        } catch (DecoderException | ArrayIndexOutOfBoundsException e) {
            // these can happen if assumptions in JcaPGPObjectFactory.nextObject() aren't
            // fulfilled, so we need to catch them here to handle this gracefully
            Log.d(Constants.TAG, "data error", e);
            OperationLog log = new OperationLog();
            log.add(LogType.MSG_DC_ERROR_IO, 1);
            return new DecryptVerifyResult(DecryptVerifyResult.RESULT_ERROR, log);
        } catch (IOException e) {
            Log.d(Constants.TAG, "IOException", e);
            OperationLog log = new OperationLog();
            log.add(LogType.MSG_DC_ERROR_IO, 1);
            return new DecryptVerifyResult(DecryptVerifyResult.RESULT_ERROR, log);
        }
    }

    private static class EncryptStreamResult {

        // this is non-null iff an error occured, return directly
        DecryptVerifyResult errorResult;

        // for verification
        PGPEncryptedData encryptedData;
        InputStream cleartextStream;

        int symmetricEncryptionAlgo = 0;

        boolean skippedDisallowedKey = false;
        boolean insecureEncryptionKey = false;

        // convenience method to return with error
        public EncryptStreamResult with(DecryptVerifyResult result) {
            errorResult = result;
            return this;
        }

    }

    /** Decrypt and/or verify binary or ascii armored pgp data. */
    @NonNull
    private DecryptVerifyResult decryptVerify(
            PgpDecryptVerifyInputParcel input, CryptoInputParcel cryptoInput,
            InputStream in, OutputStream out, int indent) throws IOException, PGPException {

        OperationLog log = new OperationLog();

        log.add(LogType.MSG_DC, indent);
        indent += 1;

        int currentProgress = 0;
        updateProgress(R.string.progress_reading_data, currentProgress, 100);

        // If the input stream is armored, and there is a charset specified, take a note for later
        // https://tools.ietf.org/html/rfc4880#page56
        String charset = null;
        if (in instanceof ArmoredInputStream) {
            ArmoredInputStream aIn = (ArmoredInputStream) in;
            if (aIn.getArmorHeaders() != null) {
                for (String header : aIn.getArmorHeaders()) {
                    String[] pieces = header.split(":", 2);
                    if (pieces.length == 2 && "charset".equalsIgnoreCase(pieces[0])) {
                        charset = pieces[1].trim();
                        break;
                    }
                }
                if (charset != null) {
                    log.add(LogType.MSG_DC_CHARSET, indent, charset);
                }
            }
        }

        OpenPgpDecryptionResultBuilder decryptionResultBuilder = new OpenPgpDecryptionResultBuilder();

        JcaPGPObjectFactory plainFact;
        Object dataChunk;
        EncryptStreamResult esResult = null;
        { // resolve encrypted (symmetric and asymmetric) packets
            JcaPGPObjectFactory pgpF = new JcaPGPObjectFactory(in);
            Object obj = pgpF.nextObject();

            if (obj instanceof PGPEncryptedDataList) {
                esResult = handleEncryptedPacket(
                        input, cryptoInput, (PGPEncryptedDataList) obj, log, indent, currentProgress);

                // if there is an error, nothing left to do here
                if (esResult.errorResult != null) {
                    return esResult.errorResult;
                }

                // if this worked out so far, the data is encrypted
                decryptionResultBuilder.setEncrypted(true);

                if (esResult.insecureEncryptionKey) {
                    log.add(LogType.MSG_DC_INSECURE_SYMMETRIC_ENCRYPTION_ALGO, indent + 1);
                    decryptionResultBuilder.setInsecure(true);
                }

                // Check for insecure encryption algorithms!
                if (!PgpSecurityConstants.isSecureSymmetricAlgorithm(esResult.symmetricEncryptionAlgo)) {
                    log.add(LogType.MSG_DC_INSECURE_SYMMETRIC_ENCRYPTION_ALGO, indent + 1);
                    decryptionResultBuilder.setInsecure(true);
                }

                plainFact = new JcaPGPObjectFactory(esResult.cleartextStream);
                dataChunk = plainFact.nextObject();

            } else {
                decryptionResultBuilder.setEncrypted(false);

                plainFact = pgpF;
                dataChunk = obj;
            }

        }

        log.add(LogType.MSG_DC_PREP_STREAMS, indent);

        log.add(LogType.MSG_DC_CLEAR, indent);
        indent += 1;

        // resolve compressed data
        if (dataChunk instanceof PGPCompressedData) {
            log.add(LogType.MSG_DC_CLEAR_DECOMPRESS, indent + 1);
            currentProgress += 2;
            updateProgress(R.string.progress_decompressing_data, currentProgress, 100);

            PGPCompressedData compressedData = (PGPCompressedData) dataChunk;

            JcaPGPObjectFactory fact = new JcaPGPObjectFactory(compressedData.getDataStream());
            dataChunk = fact.nextObject();
            plainFact = fact;
        }

        PgpSignatureChecker signatureChecker = new PgpSignatureChecker(mProviderHelper);
        if (signatureChecker.initializeOnePassSignature(dataChunk, log, indent +1)) {
            dataChunk = plainFact.nextObject();
        }

        if (dataChunk instanceof PGPSignatureList) {
            // skip
            dataChunk = plainFact.nextObject();
        }

        OpenPgpMetadata metadata;

        if ( ! (dataChunk instanceof PGPLiteralData)) {

            log.add(LogType.MSG_DC_ERROR_INVALID_DATA, indent);
            return new DecryptVerifyResult(DecryptVerifyResult.RESULT_ERROR, log);

        }

        log.add(LogType.MSG_DC_CLEAR_DATA, indent + 1);
        indent += 2;
        currentProgress += 4;
        updateProgress(R.string.progress_decrypting, currentProgress, 100);

        PGPLiteralData literalData = (PGPLiteralData) dataChunk;

        String originalFilename = literalData.getFileName();
        // reject filenames with slashes completely (path traversal issue)
        if (originalFilename.contains("/")) {
            originalFilename = "";
        }
        String mimeType = null;
        if (literalData.getFormat() == PGPLiteralData.TEXT
                || literalData.getFormat() == PGPLiteralData.UTF8) {
            mimeType = "text/plain";
        } else {
            // try to guess from file ending
            String extension = MimeTypeMap.getFileExtensionFromUrl(originalFilename);
            if (extension != null) {
                MimeTypeMap mime = MimeTypeMap.getSingleton();
                mimeType = mime.getMimeTypeFromExtension(extension);
            }
            if (mimeType == null) {
                mimeType = "application/octet-stream";
            }
        }

        if (!"".equals(originalFilename)) {
            log.add(LogType.MSG_DC_CLEAR_META_FILE, indent + 1, originalFilename);
        }
        log.add(LogType.MSG_DC_CLEAR_META_TIME, indent + 1,
                new Date(literalData.getModificationTime().getTime()).toString());

        // return here if we want to decrypt the metadata only
        if (input.isDecryptMetadataOnly()) {

            log.add(LogType.MSG_DC_CLEAR_META_MIME, indent + 1, mimeType);

            // this operation skips the entire stream to find the data length!
            Long originalSize = literalData.findDataLength();

            if (originalSize != null) {
                log.add(LogType.MSG_DC_CLEAR_META_SIZE, indent + 1,
                        Long.toString(originalSize));
            } else {
                log.add(LogType.MSG_DC_CLEAR_META_SIZE_UNKNOWN, indent + 1);
            }

            metadata = new OpenPgpMetadata(
                    originalFilename,
                    mimeType,
                    literalData.getModificationTime().getTime(),
                    originalSize == null ? 0 : originalSize,
                    charset);

            log.add(LogType.MSG_DC_OK_META_ONLY, indent);
            DecryptVerifyResult result =
                    new DecryptVerifyResult(DecryptVerifyResult.RESULT_OK, log);
            result.setDecryptionMetadata(metadata);
            return result;
        }

        ProgressScaler progressScaler =
                new ProgressScaler(mProgressable, currentProgress, 95, 100);

        InputStream dataIn = literalData.getInputStream();

        long alreadyWritten = 0;
        long wholeSize = 0; // TODO inputData.getSize() - inputData.getStreamPosition();
        int length;
        byte[] buffer = new byte[1 << 16];
        byte[] firstBytes = new byte[48];
        while ((length = dataIn.read(buffer)) > 0) {
            // Log.d(Constants.TAG, "read bytes: " + length);
            if (out != null) {
                out.write(buffer, 0, length);
            }

            // update signature buffer if signature is also present
            signatureChecker.updateSignatureData(buffer, 0, length);

            // note down first couple of bytes for "magic bytes" file type detection
            if (alreadyWritten == 0) {
                System.arraycopy(buffer, 0, firstBytes, 0, length > firstBytes.length ? firstBytes.length : length);
            }

            alreadyWritten += length;
<<<<<<< HEAD

=======
            // noinspection ConstantConditions, TODO progress
>>>>>>> ba9b8f3a
            if (wholeSize > 0) {
                long progress = 100 * alreadyWritten / wholeSize;
                // stop at 100% for wrong file sizes...
                if (progress > 100) {
                    progress = 100;
                }
                progressScaler.setProgress((int) progress, 100);
            }
        }

        // special treatment to detect pgp mime types
        if (matchesPrefix(firstBytes, "-----BEGIN PGP PUBLIC KEY BLOCK-----")
                || matchesPrefix(firstBytes, "-----BEGIN PGP PRIVATE KEY BLOCK-----")) {
            mimeType = "application/pgp-keys";
        } else if (matchesPrefix(firstBytes, "-----BEGIN PGP MESSAGE-----")) {
            // this is NOT pgp/encrypted, see RFC 3156!
            mimeType = "application/pgp-message";
        }

        log.add(LogType.MSG_DC_CLEAR_META_MIME, indent + 1, mimeType);

        metadata = new OpenPgpMetadata(
                originalFilename, mimeType, literalData.getModificationTime().getTime(), alreadyWritten, charset);

        if (signatureChecker.isInitialized()) {

            Object o = plainFact.nextObject();
            boolean signatureCheckOk = signatureChecker.verifySignatureOnePass(o, log, indent + 1);

            if (!signatureCheckOk) {
                return new DecryptVerifyResult(DecryptVerifyResult.RESULT_ERROR, log);
            }

        }

        indent -= 1;

        if (esResult != null) {
            if (esResult.encryptedData.isIntegrityProtected()) {
                updateProgress(R.string.progress_verifying_integrity, 95, 100);

                if (esResult.encryptedData.verify()) {
                    log.add(LogType.MSG_DC_INTEGRITY_CHECK_OK, indent);
                } else {
                    log.add(LogType.MSG_DC_ERROR_INTEGRITY_CHECK, indent);
                    return new DecryptVerifyResult(DecryptVerifyResult.RESULT_ERROR, log);
                }
            } else if ( ! signatureChecker.isInitialized() ) {
                // If no signature is present, we *require* an MDC!
                // Handle missing integrity protection like failed integrity protection!
                // The MDC packet can be stripped by an attacker!
                log.add(LogType.MSG_DC_INSECURE_MDC_MISSING, indent);
                decryptionResultBuilder.setInsecure(true);
            }
        }

        updateProgress(R.string.progress_done, 100, 100);

        log.add(LogType.MSG_DC_OK, indent);

        // Return a positive result, with metadata and verification info
        DecryptVerifyResult result = new DecryptVerifyResult(DecryptVerifyResult.RESULT_OK, log);

        result.setCachedCryptoInputParcel(cryptoInput);
        result.setSignatureResult(signatureChecker.getSignatureResult());
        result.setDecryptionResult(decryptionResultBuilder.build());
        result.setDecryptionMetadata(metadata);

        return result;

    }

    private EncryptStreamResult handleEncryptedPacket(PgpDecryptVerifyInputParcel input, CryptoInputParcel cryptoInput,
            PGPEncryptedDataList enc, OperationLog log, int indent, int currentProgress) throws PGPException {

        EncryptStreamResult result = new EncryptStreamResult();

        boolean asymmetricPacketFound = false;
        boolean symmetricPacketFound = false;
        boolean anyPacketFound = false;

        PGPPublicKeyEncryptedData encryptedDataAsymmetric = null;
        PGPPBEEncryptedData encryptedDataSymmetric = null;
        CanonicalizedSecretKey secretEncryptionKey = null;

        Passphrase passphrase = null;

        Iterator<?> it = enc.getEncryptedDataObjects();

        // go through all objects and find one we can decrypt
        while (it.hasNext()) {
            Object obj = it.next();
            if (obj instanceof PGPPublicKeyEncryptedData) {
                anyPacketFound = true;

                currentProgress += 2;
                updateProgress(R.string.progress_finding_key, currentProgress, 100);

                PGPPublicKeyEncryptedData encData = (PGPPublicKeyEncryptedData) obj;
                long subKeyId = encData.getKeyID();

                log.add(LogType.MSG_DC_ASYM, indent,
                        KeyFormattingUtils.convertKeyIdToHex(subKeyId));

                CanonicalizedSecretKeyRing secretKeyRing;
                try {
                    // get actual keyring object based on master key id
                    secretKeyRing = mProviderHelper.getCanonicalizedSecretKeyRing(
                            KeyRings.buildUnifiedKeyRingsFindBySubkeyUri(subKeyId)
                    );
                } catch (ProviderHelper.NotFoundException e) {
                    // continue with the next packet in the while loop
                    log.add(LogType.MSG_DC_ASKIP_NO_KEY, indent + 1);
                    continue;
                }

                // allow only specific keys for decryption?
                if (input.getAllowedKeyIds() != null) {
                    long masterKeyId = secretKeyRing.getMasterKeyId();
                    Log.d(Constants.TAG, "encData.getKeyID(): " + subKeyId);
                    Log.d(Constants.TAG, "mAllowedKeyIds: " + input.getAllowedKeyIds());
                    Log.d(Constants.TAG, "masterKeyId: " + masterKeyId);

                    if (!input.getAllowedKeyIds().contains(masterKeyId)) {
                        // this key is in our db, but NOT allowed!
                        // continue with the next packet in the while loop
                        result.skippedDisallowedKey = true;
                        log.add(LogType.MSG_DC_ASKIP_NOT_ALLOWED, indent + 1);
                        continue;
                    }
                }

                // get subkey which has been used for this encryption packet
                secretEncryptionKey = secretKeyRing.getSecretKey(subKeyId);

                /* secret key exists in database and is allowed! */
                asymmetricPacketFound = true;

                encryptedDataAsymmetric = encData;

                if (secretEncryptionKey.getSecretKeyType() == SecretKeyType.DIVERT_TO_CARD) {
                    passphrase = null;
                } else if (cryptoInput.hasPassphrase()) {
                    passphrase = cryptoInput.getPassphrase();
                } else {
                    // if no passphrase was explicitly set try to get it from the cache service
                    try {
                        // returns "" if key has no passphrase
                        passphrase = getCachedPassphrase(subKeyId);
                        log.add(LogType.MSG_DC_PASS_CACHED, indent + 1);
                    } catch (PassphraseCacheInterface.NoSecretKeyException e) {
                        log.add(LogType.MSG_DC_ERROR_NO_KEY, indent + 1);
                        return result.with(new DecryptVerifyResult(DecryptVerifyResult.RESULT_ERROR, log));
                    }

                    // if passphrase was not cached, return here indicating that a passphrase is missing!
                    if (passphrase == null) {
                        log.add(LogType.MSG_DC_PENDING_PASSPHRASE, indent + 1);
                        return result.with(new DecryptVerifyResult(log,
                                RequiredInputParcel.createRequiredDecryptPassphrase(
                                        secretKeyRing.getMasterKeyId(), secretEncryptionKey.getKeyId()),
                                cryptoInput));
                    }
                }

                // check for insecure encryption key
                if ( ! PgpSecurityConstants.isSecureKey(secretEncryptionKey)) {
                    log.add(LogType.MSG_DC_INSECURE_KEY, indent + 1);
                    result.insecureEncryptionKey = true;
                }

                // break out of while, only decrypt the first packet where we have a key
                break;

            } else if (obj instanceof PGPPBEEncryptedData) {
                anyPacketFound = true;

                log.add(LogType.MSG_DC_SYM, indent);

                if (!input.isAllowSymmetricDecryption()) {
                    log.add(LogType.MSG_DC_SYM_SKIP, indent + 1);
                    continue;
                }

                /*
                 * When mAllowSymmetricDecryption == true and we find a data packet here,
                 * we do not search for other available asymmetric packets!
                 */
                symmetricPacketFound = true;

                encryptedDataSymmetric = (PGPPBEEncryptedData) obj;

                // if no passphrase is given, return here
                // indicating that a passphrase is missing!
                if (!cryptoInput.hasPassphrase()) {

                    try {
                        passphrase = getCachedPassphrase(key.symmetric);
                        log.add(LogType.MSG_DC_PASS_CACHED, indent + 1);
                    } catch (PassphraseCacheInterface.NoSecretKeyException e) {
                        // nvm
                    }

                    if (passphrase == null) {
                        log.add(LogType.MSG_DC_PENDING_PASSPHRASE, indent + 1);
                        return result.with(new DecryptVerifyResult(log,
                                RequiredInputParcel.createRequiredSymmetricPassphrase(),
                                cryptoInput));
                    }

                } else {
                    passphrase = cryptoInput.getPassphrase();
                }

                // break out of while, only decrypt the first packet
                break;
            }
        }

        // More data, just acknowledge and ignore.
        while (it.hasNext()) {
            Object obj = it.next();
            if (obj instanceof PGPPublicKeyEncryptedData) {
                PGPPublicKeyEncryptedData encData = (PGPPublicKeyEncryptedData) obj;
                long subKeyId = encData.getKeyID();
                log.add(LogType.MSG_DC_TRAIL_ASYM, indent,
                        KeyFormattingUtils.convertKeyIdToHex(subKeyId));
            } else if (obj instanceof PGPPBEEncryptedData) {
                log.add(LogType.MSG_DC_TRAIL_SYM, indent);
            } else {
                log.add(LogType.MSG_DC_TRAIL_UNKNOWN, indent);
            }
        }

        // we made sure above one of these two would be true
        if (symmetricPacketFound) {
            currentProgress += 2;
            updateProgress(R.string.progress_preparing_streams, currentProgress, 100);

            PGPDigestCalculatorProvider digestCalcProvider = new JcaPGPDigestCalculatorProviderBuilder()
                    .setProvider(Constants.BOUNCY_CASTLE_PROVIDER_NAME).build();
            PBEDataDecryptorFactory decryptorFactory = new JcePBEDataDecryptorFactoryBuilder(
                    digestCalcProvider).setProvider(Constants.BOUNCY_CASTLE_PROVIDER_NAME).build(
                    passphrase.getCharArray());

            try {
                result.cleartextStream = encryptedDataSymmetric.getDataStream(decryptorFactory);
            } catch (PGPDataValidationException e) {
                log.add(LogType.MSG_DC_ERROR_SYM_PASSPHRASE, indent + 1);
                return result.with(new DecryptVerifyResult(log,
                        RequiredInputParcel.createRequiredSymmetricPassphrase(), cryptoInput));
            }

            result.encryptedData = encryptedDataSymmetric;

            result.symmetricEncryptionAlgo = encryptedDataSymmetric.getSymmetricAlgorithm(decryptorFactory);
        } else if (asymmetricPacketFound) {
            currentProgress += 2;
            updateProgress(R.string.progress_extracting_key, currentProgress, 100);

            try {
                log.add(LogType.MSG_DC_UNLOCKING, indent + 1);
                if (!secretEncryptionKey.unlock(passphrase)) {
                    log.add(LogType.MSG_DC_ERROR_BAD_PASSPHRASE, indent + 1);
                    return result.with(new DecryptVerifyResult(DecryptVerifyResult.RESULT_ERROR, log));
                }
            } catch (PgpGeneralException e) {
                log.add(LogType.MSG_DC_ERROR_EXTRACT_KEY, indent + 1);
                return result.with(new DecryptVerifyResult(DecryptVerifyResult.RESULT_ERROR, log));
            }

            currentProgress += 2;
            updateProgress(R.string.progress_preparing_streams, currentProgress, 100);

            CachingDataDecryptorFactory decryptorFactory
                    = secretEncryptionKey.getCachingDecryptorFactory(cryptoInput);

            // special case: if the decryptor does not have a session key cached for this encrypted
            // data, and can't actually decrypt on its own, return a pending intent
            if (!decryptorFactory.canDecrypt()
                    && !decryptorFactory.hasCachedSessionData(encryptedDataAsymmetric)) {

                log.add(LogType.MSG_DC_PENDING_NFC, indent + 1);
                return result.with(new DecryptVerifyResult(log, RequiredInputParcel.createNfcDecryptOperation(
                        secretEncryptionKey.getRing().getMasterKeyId(),
                        secretEncryptionKey.getKeyId(), encryptedDataAsymmetric.getSessionKey()[0]
                ), cryptoInput));

            }

            try {
                result.cleartextStream = encryptedDataAsymmetric.getDataStream(decryptorFactory);
            } catch (PGPKeyValidationException | ArrayIndexOutOfBoundsException e) {
                log.add(LogType.MSG_DC_ERROR_CORRUPT_DATA, indent + 1);
                return result.with(new DecryptVerifyResult(DecryptVerifyResult.RESULT_ERROR, log));
            }

            result.symmetricEncryptionAlgo = encryptedDataAsymmetric.getSymmetricAlgorithm(decryptorFactory);
            result.encryptedData = encryptedDataAsymmetric;

            cryptoInput.addCryptoData(decryptorFactory.getCachedSessionKeys());

        } else {
            // there wasn't even any useful data
            if (!anyPacketFound) {
                log.add(LogType.MSG_DC_ERROR_NO_DATA, indent + 1);
                return result.with(new DecryptVerifyResult(DecryptVerifyResult.RESULT_NO_DATA, log));
            }
            // there was data but key wasn't allowed
            if (result.skippedDisallowedKey) {
                log.add(LogType.MSG_DC_ERROR_NO_KEY, indent + 1);
                return result.with(new DecryptVerifyResult(DecryptVerifyResult.RESULT_KEY_DISALLOWED, log));
            }
            // no packet has been found where we have the corresponding secret key in our db
            log.add(LogType.MSG_DC_ERROR_NO_KEY, indent + 1);
            return result.with(new DecryptVerifyResult(DecryptVerifyResult.RESULT_ERROR, log));
        }

        return result;

    }

    /**
     * This method verifies cleartext signatures
     * as defined in http://tools.ietf.org/html/rfc4880#section-7
     * <p/>
     * The method is heavily based on
     * pg/src/main/java/org/spongycastle/openpgp/examples/ClearSignedFileProcessor.java
     */
    @NonNull
    private DecryptVerifyResult verifyCleartextSignature(
            ArmoredInputStream aIn, OutputStream outputStream, int indent) throws IOException, PGPException {

        OperationLog log = new OperationLog();

        byte[] clearText;
        { // read cleartext
            ByteArrayOutputStream out = new ByteArrayOutputStream();

            updateProgress(R.string.progress_reading_data, 0, 100);

            ByteArrayOutputStream lineOut = new ByteArrayOutputStream();
            int lookAhead = readInputLine(lineOut, aIn);
            byte[] lineSep = getLineSeparator();

            byte[] line = lineOut.toByteArray();
            out.write(line, 0, getLengthWithoutSeparator(line));
            out.write(lineSep);

            while (lookAhead != -1 && aIn.isClearText()) {
                lookAhead = readInputLine(lineOut, lookAhead, aIn);
                line = lineOut.toByteArray();
                out.write(line, 0, getLengthWithoutSeparator(line));
                out.write(lineSep);
            }

            out.close();
            clearText = out.toByteArray();
        }

        if (outputStream != null) {
            outputStream.write(clearText);
            outputStream.close();
        }

        updateProgress(R.string.progress_processing_signature, 60, 100);
        JcaPGPObjectFactory pgpFact = new JcaPGPObjectFactory(aIn);

        PgpSignatureChecker signatureChecker = new PgpSignatureChecker(mProviderHelper);

        Object o = pgpFact.nextObject();
        if (!signatureChecker.initializeSignature(o, log, indent+1)) {
            log.add(LogType.MSG_DC_ERROR_INVALID_DATA, 0);
            return new DecryptVerifyResult(DecryptVerifyResult.RESULT_ERROR, log);
        }

        if (signatureChecker.isInitialized()) {
            try {
                updateProgress(R.string.progress_verifying_signature, 90, 100);

                signatureChecker.updateSignatureWithCleartext(clearText);
                signatureChecker.verifySignature(log, indent);

            } catch (SignatureException e) {
                Log.d(Constants.TAG, "SignatureException", e);
                return new DecryptVerifyResult(DecryptVerifyResult.RESULT_ERROR, log);
            }
        }

        updateProgress(R.string.progress_done, 100, 100);

        log.add(LogType.MSG_DC_OK, indent);

        OpenPgpMetadata metadata = new OpenPgpMetadata(
                "",
                "text/plain",
                -1,
                clearText.length);

        DecryptVerifyResult result = new DecryptVerifyResult(DecryptVerifyResult.RESULT_OK, log);
        result.setSignatureResult(signatureChecker.getSignatureResult());
        result.setDecryptionResult(
                new OpenPgpDecryptionResult(OpenPgpDecryptionResult.RESULT_NOT_ENCRYPTED));
        result.setDecryptionMetadata(metadata);
        return result;
    }

    @NonNull
    private DecryptVerifyResult verifyDetachedSignature(
            PgpDecryptVerifyInputParcel input, InputData inputData, OutputStream out, int indent)
            throws IOException, PGPException {

        OperationLog log = new OperationLog();

        updateProgress(R.string.progress_processing_signature, 0, 100);
        InputStream detachedSigIn = new ByteArrayInputStream(input.getDetachedSignature());
        detachedSigIn = PGPUtil.getDecoderStream(detachedSigIn);

        JcaPGPObjectFactory pgpFact = new JcaPGPObjectFactory(detachedSigIn);

        Object o = pgpFact.nextObject();
        if (o instanceof PGPCompressedData) {
            PGPCompressedData c1 = (PGPCompressedData) o;
            pgpFact = new JcaPGPObjectFactory(c1.getDataStream());
            o = pgpFact.nextObject();
        }

        PgpSignatureChecker signatureChecker = new PgpSignatureChecker(mProviderHelper);

        if ( ! signatureChecker.initializeSignature(o, log, indent+1)) {
            log.add(LogType.MSG_DC_ERROR_INVALID_DATA, 0);
            return new DecryptVerifyResult(DecryptVerifyResult.RESULT_ERROR, log);
        }

        if (signatureChecker.isInitialized()) {

            updateProgress(R.string.progress_reading_data, 60, 100);

            ProgressScaler progressScaler = new ProgressScaler(mProgressable, 60, 90, 100);
            long alreadyWritten = 0;
            long wholeSize = inputData.getSize() - inputData.getStreamPosition();
            int length;
            byte[] buffer = new byte[1 << 16];
            InputStream in = inputData.getInputStream();
            while ((length = in.read(buffer)) > 0) {
                if (out != null) {
                    out.write(buffer, 0, length);
                }

                // update signature buffer if signature is also present
                signatureChecker.updateSignatureData(buffer, 0, length);

                alreadyWritten += length;
                if (wholeSize > 0) {
                    long progress = 100 * alreadyWritten / wholeSize;
                    // stop at 100% for wrong file sizes...
                    if (progress > 100) {
                        progress = 100;
                    }
                    progressScaler.setProgress((int) progress, 100);
                }
            }

            updateProgress(R.string.progress_verifying_signature, 90, 100);
            log.add(LogType.MSG_DC_CLEAR_SIGNATURE_CHECK, indent);

            signatureChecker.verifySignature(log, indent);

        }

        updateProgress(R.string.progress_done, 100, 100);

        log.add(LogType.MSG_DC_OK, indent);

        // TODO return metadata object?

        DecryptVerifyResult result = new DecryptVerifyResult(DecryptVerifyResult.RESULT_OK, log);
        result.setSignatureResult(signatureChecker.getSignatureResult());
        result.setDecryptionResult(
                new OpenPgpDecryptionResult(OpenPgpDecryptionResult.RESULT_NOT_ENCRYPTED));
        return result;
    }

    private static int readInputLine(ByteArrayOutputStream bOut, InputStream fIn)
            throws IOException {
        bOut.reset();

        int lookAhead = -1;
        int ch;

        while ((ch = fIn.read()) >= 0) {
            bOut.write(ch);
            if (ch == '\r' || ch == '\n') {
                lookAhead = readPastEOL(bOut, ch, fIn);
                break;
            }
        }

        return lookAhead;
    }

    private static int readInputLine(ByteArrayOutputStream bOut, int lookAhead, InputStream fIn)
            throws IOException {
        bOut.reset();

        int ch = lookAhead;

        do {
            bOut.write(ch);
            if (ch == '\r' || ch == '\n') {
                lookAhead = readPastEOL(bOut, ch, fIn);
                break;
            }
        } while ((ch = fIn.read()) >= 0);

        if (ch < 0) {
            lookAhead = -1;
        }

        return lookAhead;
    }

    private static int readPastEOL(ByteArrayOutputStream bOut, int lastCh, InputStream fIn)
            throws IOException {
        int lookAhead = fIn.read();

        if (lastCh == '\r' && lookAhead == '\n') {
            bOut.write(lookAhead);
            lookAhead = fIn.read();
        }

        return lookAhead;
    }

    private static int getLengthWithoutSeparator(byte[] line) {
        int end = line.length - 1;

        while (end >= 0 && isLineEnding(line[end])) {
            end--;
        }

        return end + 1;
    }

    private static boolean isLineEnding(byte b) {
        return b == '\r' || b == '\n';
    }

    private static byte[] getLineSeparator() {
        String nl = System.getProperty("line.separator");
        return nl.getBytes();
    }

<<<<<<< HEAD
    /// Convenience method - Trivially checks if a byte array matches the bytes of a plain text string
    // Assumes data.length >= needle.length()
    static boolean matchesPrefix(byte[] data, String needle) {
        byte[] needleBytes = needle.getBytes();
        for (int i = 0; i < needle.length(); i++) {
            if (data[i] != needleBytes[i]) {
                return false;
            }
        }
        return true;
    }

=======
>>>>>>> ba9b8f3a
}<|MERGE_RESOLUTION|>--- conflicted
+++ resolved
@@ -403,11 +403,7 @@
             }
 
             alreadyWritten += length;
-<<<<<<< HEAD
-
-=======
             // noinspection ConstantConditions, TODO progress
->>>>>>> ba9b8f3a
             if (wholeSize > 0) {
                 long progress = 100 * alreadyWritten / wholeSize;
                 // stop at 100% for wrong file sizes...
@@ -961,7 +957,6 @@
         return nl.getBytes();
     }
 
-<<<<<<< HEAD
     /// Convenience method - Trivially checks if a byte array matches the bytes of a plain text string
     // Assumes data.length >= needle.length()
     static boolean matchesPrefix(byte[] data, String needle) {
@@ -974,6 +969,4 @@
         return true;
     }
 
-=======
->>>>>>> ba9b8f3a
 }