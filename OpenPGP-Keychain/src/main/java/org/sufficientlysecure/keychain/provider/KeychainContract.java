/*
 * Copyright (C) 2012-2013 Dominik Schürmann <dominik@dominikschuermann.de>
 *
 * This program is free software: you can redistribute it and/or modify
 * it under the terms of the GNU General Public License as published by
 * the Free Software Foundation, either version 3 of the License, or
 * (at your option) any later version.
 *
 * This program is distributed in the hope that it will be useful,
 * but WITHOUT ANY WARRANTY; without even the implied warranty of
 * MERCHANTABILITY or FITNESS FOR A PARTICULAR PURPOSE.  See the
 * GNU General Public License for more details.
 *
 * You should have received a copy of the GNU General Public License
 * along with this program.  If not, see <http://www.gnu.org/licenses/>.
 */

package org.sufficientlysecure.keychain.provider;

import android.net.Uri;
import android.provider.BaseColumns;

import org.sufficientlysecure.keychain.Constants;

public class KeychainContract {

    interface KeyRingsColumns {
        String MASTER_KEY_ID = "master_key_id"; // not a database id
        String KEY_RING_DATA = "key_ring_data"; // PGPPublicKeyRing / PGPSecretKeyRing blob
    }

    interface KeysColumns {
        String MASTER_KEY_ID = "master_key_id"; // not a database id
        String RANK = "rank";

        String KEY_ID = "key_id"; // not a database id
        String ALGORITHM = "algorithm";
        String FINGERPRINT = "fingerprint";

        String KEY_SIZE = "key_size";
        String CAN_SIGN = "can_sign";
        String CAN_ENCRYPT = "can_encrypt";
        String CAN_CERTIFY = "can_certify";
        String IS_REVOKED = "is_revoked";

        String CREATION = "creation";
        String EXPIRY = "expiry";
    }

    interface UserIdsColumns {
        String MASTER_KEY_ID = "master_key_id"; // foreign key to key_rings._ID
        String USER_ID = "user_id"; // not a database id
        String RANK = "rank"; // ONLY used for sorting! no key, no nothing!
        String IS_PRIMARY = "is_primary";
    }

    interface CertsColumns {
        String KEY_RING_ROW_ID = "key_ring_row_id"; // verified id, foreign key to key_rings._ID
        String RANK = "rank"; // rank of verified key
        String KEY_ID = "key_id"; // verified id, not a database id
        String KEY_ID_CERTIFIER = "key_id_certifier"; // verifying id, not a database id
        String CREATION = "creation";
        String VERIFIED = "verified";
        String KEY_DATA = "key_data"; // certification blob
    }

    interface ApiAppsColumns {
        String PACKAGE_NAME = "package_name";
        String PACKAGE_SIGNATURE = "package_signature";
    }

    interface ApiAppsAccountsColumns {
        String ACCOUNT_NAME = "account_name";
        String KEY_ID = "key_id"; // not a database id
        String ENCRYPTION_ALGORITHM = "encryption_algorithm";
        String HASH_ALORITHM = "hash_algorithm";
        String COMPRESSION = "compression";
        String PACKAGE_NAME = "package_name"; // foreign key to api_apps.package_name
    }

    public static final class KeyTypes {
        public static final int PUBLIC = 0;
        public static final int SECRET = 1;
    }

    public static final String CONTENT_AUTHORITY = Constants.PACKAGE_NAME + ".provider";

    private static final Uri BASE_CONTENT_URI_INTERNAL = Uri
            .parse("content://" + CONTENT_AUTHORITY);

    public static final String BASE_KEY_RINGS = "key_rings";
    public static final String BASE_DATA = "data";

    public static final String PATH_UNIFIED = "unified";

<<<<<<< HEAD
    public static final String PATH_BY_MASTER_KEY_ID = "master_key_id";
    public static final String PATH_BY_KEY_ID = "key_id";
    public static final String PATH_BY_KEY_ROW_ID = "key_row_id";
    public static final String PATH_BY_CERTIFIER_ID = "certifier_id";
    public static final String PATH_BY_EMAILS = "emails";
    public static final String PATH_BY_LIKE_EMAIL = "like_email";
=======
    public static final String PATH_FIND = "find";
    public static final String PATH_BY_EMAIL = "email";
    public static final String PATH_BY_SUBKEY = "subkey";
>>>>>>> db254338

    public static final String PATH_PUBLIC = "public";
    public static final String PATH_SECRET = "secret";
    public static final String PATH_USER_IDS = "user_ids";
    public static final String PATH_KEYS = "keys";

    public static final String BASE_API_APPS = "api_apps";
    public static final String PATH_ACCOUNTS = "accounts";

    public static class KeyRings implements BaseColumns, KeysColumns, UserIdsColumns {
        public static final String MASTER_KEY_ID = "master_key_id";
        public static final String HAS_SECRET = "has_secret";

<<<<<<< HEAD
    public static final String BASE_CERTS = "certs";

    public static class KeyRings implements KeyRingsColumns, BaseColumns {
=======
>>>>>>> db254338
        public static final Uri CONTENT_URI = BASE_CONTENT_URI_INTERNAL.buildUpon()
                .appendPath(BASE_KEY_RINGS).build();

        public static final String CONTENT_TYPE = "vnd.android.cursor.dir/vnd.sufficientlysecure.openkeychain.key_ring";
        public static final String CONTENT_ITEM_TYPE = "vnd.android.cursor.item/vnd.sufficientlysecure.openkeychain.key_ring";

        public static Uri buildUnifiedKeyRingsUri() {
            return CONTENT_URI.buildUpon().appendPath(PATH_UNIFIED).build();
        }

        public static Uri buildGenericKeyRingUri(String masterKeyId) {
            return CONTENT_URI.buildUpon().appendPath(masterKeyId).build();
        }
        public static Uri buildUnifiedKeyRingUri(String masterKeyId) {
            return CONTENT_URI.buildUpon().appendPath(masterKeyId).appendPath(PATH_UNIFIED).build();
        }
        public static Uri buildUnifiedKeyRingUri(Uri uri) {
            return CONTENT_URI.buildUpon().appendPath(uri.getPathSegments().get(1)).appendPath(PATH_UNIFIED).build();
        }

        public static Uri buildUnifiedKeyRingsFindByEmailUri(String email) {
            return CONTENT_URI.buildUpon().appendPath(PATH_FIND).appendPath(PATH_BY_EMAIL).appendPath(email).build();
        }
        public static Uri buildUnifiedKeyRingsFindBySubkeyUri(String subkey) {
            return CONTENT_URI.buildUpon().appendPath(PATH_FIND).appendPath(PATH_BY_SUBKEY).appendPath(subkey).build();
        }

    }

    public static class KeyRingData implements KeyRingsColumns, BaseColumns {
        public static final Uri CONTENT_URI = BASE_CONTENT_URI_INTERNAL.buildUpon()
                .appendPath(BASE_KEY_RINGS).build();

        public static final String CONTENT_TYPE = "vnd.android.cursor.dir/vnd.sufficientlysecure.openkeychain.key_ring_data";
        public static final String CONTENT_ITEM_TYPE = "vnd.android.cursor.item/vnd.sufficientlysecure.openkeychain.key_ring_data";

        public static Uri buildPublicKeyRingUri() {
            return CONTENT_URI.buildUpon().appendPath(PATH_PUBLIC).build();
        }
        public static Uri buildPublicKeyRingUri(String masterKeyId) {
            return CONTENT_URI.buildUpon().appendPath(masterKeyId).appendPath(PATH_PUBLIC).build();
        }
        public static Uri buildPublicKeyRingUri(Uri uri) {
            return CONTENT_URI.buildUpon().appendPath(uri.getPathSegments().get(1)).appendPath(PATH_PUBLIC).build();
        }

        public static Uri buildSecretKeyRingUri(String masterKeyId) {
            return CONTENT_URI.buildUpon().appendPath(masterKeyId).appendPath(PATH_SECRET).build();
        }
        public static Uri buildSecretKeyRingUri(Uri uri) {
            return CONTENT_URI.buildUpon().appendPath(uri.getPathSegments().get(1)).appendPath(PATH_SECRET).build();
        }

    }

    public static class Keys implements KeysColumns, BaseColumns {
        public static final Uri CONTENT_URI = BASE_CONTENT_URI_INTERNAL.buildUpon()
                .appendPath(BASE_KEY_RINGS).build();

        /**
         * Use if multiple items get returned
         */
        public static final String CONTENT_TYPE = "vnd.android.cursor.dir/vnd.sufficientlysecure.openkeychain.key";

        /**
         * Use if a single item is returned
         */
        public static final String CONTENT_ITEM_TYPE = "vnd.android.cursor.item/vnd.sufficientlysecure.openkeychain.key";

        public static Uri buildKeysUri(String masterKeyId) {
            return CONTENT_URI.buildUpon().appendPath(masterKeyId).appendPath(PATH_KEYS).build();
        }
        public static Uri buildKeysUri(Uri uri) {
            return CONTENT_URI.buildUpon().appendPath(uri.getPathSegments().get(1)).appendPath(PATH_KEYS).build();
        }

    }

    public static class UserIds implements UserIdsColumns, BaseColumns {
        public static final Uri CONTENT_URI = BASE_CONTENT_URI_INTERNAL.buildUpon()
                .appendPath(BASE_KEY_RINGS).build();

        /**
         * Use if multiple items get returned
         */
        public static final String CONTENT_TYPE = "vnd.android.cursor.dir/vnd.sufficientlysecure.openkeychain.user_id";

        /**
         * Use if a single item is returned
         */
        public static final String CONTENT_ITEM_TYPE = "vnd.android.cursor.item/vnd.sufficientlysecure.openkeychain.user_id";

        public static Uri buildUserIdsUri(String masterKeyId) {
            return CONTENT_URI.buildUpon().appendPath(masterKeyId).appendPath(PATH_USER_IDS).build();
        }
        public static Uri buildUserIdsUri(Uri uri) {
            return CONTENT_URI.buildUpon().appendPath(uri.getPathSegments().get(1)).appendPath(PATH_USER_IDS).build();
        }
    }

    public static class ApiApps implements ApiAppsColumns, BaseColumns {
        public static final Uri CONTENT_URI = BASE_CONTENT_URI_INTERNAL.buildUpon()
                .appendPath(BASE_API_APPS).build();

        /**
         * Use if multiple items get returned
         */
        public static final String CONTENT_TYPE = "vnd.android.cursor.dir/vnd.sufficientlysecure.openkeychain.api_apps";

        /**
         * Use if a single item is returned
         */
        public static final String CONTENT_ITEM_TYPE = "vnd.android.cursor.item/vnd.sufficientlysecure.openkeychain.api_app";

        public static Uri buildByPackageNameUri(String packageName) {
            return CONTENT_URI.buildUpon().appendEncodedPath(packageName).build();
        }
    }

    public static class ApiAccounts implements ApiAppsAccountsColumns, BaseColumns {
        public static final Uri CONTENT_URI = BASE_CONTENT_URI_INTERNAL.buildUpon()
                .appendPath(BASE_API_APPS).build();

        /**
         * Use if multiple items get returned
         */
        public static final String CONTENT_TYPE = "vnd.android.cursor.dir/vnd.sufficientlysecure.openkeychain.api_app.accounts";

        /**
         * Use if a single item is returned
         */
        public static final String CONTENT_ITEM_TYPE = "vnd.android.cursor.item/vnd.sufficientlysecure.openkeychain.api_app.account";

        public static Uri buildBaseUri(String packageName) {
            return CONTENT_URI.buildUpon().appendEncodedPath(packageName).appendPath(PATH_ACCOUNTS)
                    .build();
        }

        public static Uri buildByPackageAndAccountUri(String packageName, String accountName) {
            return CONTENT_URI.buildUpon().appendEncodedPath(packageName).appendPath(PATH_ACCOUNTS)
                    .appendEncodedPath(accountName).build();
        }
    }

    public static class Certs implements CertsColumns, BaseColumns {
        public static final Uri CONTENT_URI = BASE_CONTENT_URI_INTERNAL.buildUpon()
                .appendPath(BASE_CERTS).build();

        // do we even need this one...? just using it as default for database insert notifications~
        public static Uri buildCertsUri(String rowId) {
            return CONTENT_URI.buildUpon().appendPath(rowId).build();
        }

        public static Uri buildCertsByKeyRowIdUri(String keyRingRowId) {
            return CONTENT_URI.buildUpon().appendPath(PATH_BY_KEY_ROW_ID)
                    .appendPath(keyRingRowId).build();
        }

        public static Uri buildCertsByKeyIdUri(String keyId) {
            return CONTENT_URI.buildUpon().appendPath(PATH_BY_KEY_ID).appendPath(keyId)
                    .build();
        }

        public static Uri buildCertsByCertifierKeyIdUri(String keyId) {
            return CONTENT_URI.buildUpon().appendPath(PATH_BY_CERTIFIER_ID).appendPath(keyId)
                    .build();
        }

    }

    public static class DataStream {
        public static final Uri CONTENT_URI = BASE_CONTENT_URI_INTERNAL.buildUpon()
                .appendPath(BASE_DATA).build();

        public static Uri buildDataStreamUri(String streamFilename) {
            return CONTENT_URI.buildUpon().appendPath(streamFilename).build();
        }
    }

    private KeychainContract() {
    }
}<|MERGE_RESOLUTION|>--- conflicted
+++ resolved
@@ -55,11 +55,11 @@
     }
 
     interface CertsColumns {
-        String KEY_RING_ROW_ID = "key_ring_row_id"; // verified id, foreign key to key_rings._ID
+        String MASTER_KEY_ID = "master_key_id"; // verified id, foreign key to key_rings._ID
         String RANK = "rank"; // rank of verified key
-        String KEY_ID = "key_id"; // verified id, not a database id
         String KEY_ID_CERTIFIER = "key_id_certifier"; // verifying id, not a database id
         String CREATION = "creation";
+        String EXPIRY = "expiry";
         String VERIFIED = "verified";
         String KEY_DATA = "key_data"; // certification blob
     }
@@ -93,23 +93,15 @@
 
     public static final String PATH_UNIFIED = "unified";
 
-<<<<<<< HEAD
-    public static final String PATH_BY_MASTER_KEY_ID = "master_key_id";
-    public static final String PATH_BY_KEY_ID = "key_id";
-    public static final String PATH_BY_KEY_ROW_ID = "key_row_id";
-    public static final String PATH_BY_CERTIFIER_ID = "certifier_id";
-    public static final String PATH_BY_EMAILS = "emails";
-    public static final String PATH_BY_LIKE_EMAIL = "like_email";
-=======
     public static final String PATH_FIND = "find";
     public static final String PATH_BY_EMAIL = "email";
     public static final String PATH_BY_SUBKEY = "subkey";
->>>>>>> db254338
 
     public static final String PATH_PUBLIC = "public";
     public static final String PATH_SECRET = "secret";
     public static final String PATH_USER_IDS = "user_ids";
     public static final String PATH_KEYS = "keys";
+    public static final String PATH_CERTS = "certs";
 
     public static final String BASE_API_APPS = "api_apps";
     public static final String PATH_ACCOUNTS = "accounts";
@@ -118,12 +110,6 @@
         public static final String MASTER_KEY_ID = "master_key_id";
         public static final String HAS_SECRET = "has_secret";
 
-<<<<<<< HEAD
-    public static final String BASE_CERTS = "certs";
-
-    public static class KeyRings implements KeyRingsColumns, BaseColumns {
-=======
->>>>>>> db254338
         public static final Uri CONTENT_URI = BASE_CONTENT_URI_INTERNAL.buildUpon()
                 .appendPath(BASE_KEY_RINGS).build();
 
@@ -170,6 +156,9 @@
             return CONTENT_URI.buildUpon().appendPath(uri.getPathSegments().get(1)).appendPath(PATH_PUBLIC).build();
         }
 
+        public static Uri buildSecretKeyRingUri() {
+            return CONTENT_URI.buildUpon().appendPath(PATH_SECRET).build();
+        }
         public static Uri buildSecretKeyRingUri(String masterKeyId) {
             return CONTENT_URI.buildUpon().appendPath(masterKeyId).appendPath(PATH_SECRET).build();
         }
@@ -203,6 +192,7 @@
     }
 
     public static class UserIds implements UserIdsColumns, BaseColumns {
+        public static final String VERIFIED = "verified";
         public static final Uri CONTENT_URI = BASE_CONTENT_URI_INTERNAL.buildUpon()
                 .appendPath(BASE_KEY_RINGS).build();
 
@@ -269,27 +259,17 @@
     }
 
     public static class Certs implements CertsColumns, BaseColumns {
-        public static final Uri CONTENT_URI = BASE_CONTENT_URI_INTERNAL.buildUpon()
-                .appendPath(BASE_CERTS).build();
-
-        // do we even need this one...? just using it as default for database insert notifications~
-        public static Uri buildCertsUri(String rowId) {
-            return CONTENT_URI.buildUpon().appendPath(rowId).build();
-        }
-
-        public static Uri buildCertsByKeyRowIdUri(String keyRingRowId) {
-            return CONTENT_URI.buildUpon().appendPath(PATH_BY_KEY_ROW_ID)
-                    .appendPath(keyRingRowId).build();
-        }
-
-        public static Uri buildCertsByKeyIdUri(String keyId) {
-            return CONTENT_URI.buildUpon().appendPath(PATH_BY_KEY_ID).appendPath(keyId)
-                    .build();
-        }
-
-        public static Uri buildCertsByCertifierKeyIdUri(String keyId) {
-            return CONTENT_URI.buildUpon().appendPath(PATH_BY_CERTIFIER_ID).appendPath(keyId)
-                    .build();
+        public static final String USER_ID = UserIdsColumns.USER_ID;
+        public static final String SIGNER_UID = "signer_user_id";
+
+        public static final Uri CONTENT_URI = BASE_CONTENT_URI_INTERNAL.buildUpon()
+                .appendPath(BASE_KEY_RINGS).build();
+
+        public static Uri buildCertsUri(String masterKeyId) {
+            return CONTENT_URI.buildUpon().appendPath(masterKeyId).appendPath(PATH_CERTS).build();
+        }
+        public static Uri buildCertsUri(Uri uri) {
+            return CONTENT_URI.buildUpon().appendPath(uri.getPathSegments().get(1)).appendPath(PATH_CERTS).build();
         }
 
     }
