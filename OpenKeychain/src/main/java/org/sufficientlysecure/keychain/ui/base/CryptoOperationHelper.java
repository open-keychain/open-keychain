--- conflicted
+++ resolved
@@ -135,14 +135,8 @@
 
             case PASSPHRASE:
             case PASSPHRASE_SYMMETRIC: {
-<<<<<<< HEAD
-                Intent intent = new Intent(activity, KeyUnlockActivityWrapper.class);
-                intent.putExtra(KeyUnlockActivityWrapper.EXTRA_REQUIRED_INPUT, requiredInput);
-                mRequestedCode = REQUEST_CODE_PASSPHRASE;
-=======
                 Intent intent = new Intent(activity, PassphraseDialogActivity.class);
                 intent.putExtra(PassphraseDialogActivity.EXTRA_REQUIRED_INPUT, requiredInput);
->>>>>>> 47c07aa3
                 if (mUseFragment) {
                     mFragment.startActivityForResult(intent, mId + REQUEST_CODE_PASSPHRASE);
                 } else {
