--- conflicted
+++ resolved
@@ -386,7 +386,6 @@
          * 6. If requested, change passphrase
          */
 
-<<<<<<< HEAD
 		log.add(LogType.MSG_MF, indent,
 				KeyFormattingUtils.convertKeyIdToHex(wsKR.getMasterKeyId()));
 		indent += 1;
@@ -982,10 +981,10 @@
 				log.add(LogType.MSG_MF_SUBKEY_NEW, indent,
 						KeyFormattingUtils.getAlgorithmInfo(add.mAlgorithm, add.mKeySize, add.mCurve));
 
-				if (isDivertToCard(masterSecretKey)) {
-					log.add(LogType.MSG_MF_ERROR_DIVERT_NEWSUB, indent + 1);
-					return new PgpEditKeyResult(PgpEditKeyResult.RESULT_CANCELLED, log, null);
-				}
+                if (isDivertToCard(masterSecretKey)) {
+                    log.add(LogType.MSG_MF_ERROR_DIVERT_NEWSUB, indent +1);
+                    return new PgpEditKeyResult(PgpEditKeyResult.RESULT_ERROR, log, null);
+                }
 
 				if (add.mExpiry == null) {
 					log.add(LogType.MSG_MF_ERROR_NULL_EXPIRY, indent + 1);
@@ -1478,1088 +1477,6 @@
 		PGPSignatureSubpacketGenerator hashedPacketsGen = new PGPSignatureSubpacketGenerator();
 		{
 	        /*
-=======
-        log.add(LogType.MSG_MF, indent,
-                KeyFormattingUtils.convertKeyIdToHex(wsKR.getMasterKeyId()));
-        indent += 1;
-        progress(R.string.progress_building_key, 0);
-
-        // Make sure this is called with a proper SaveKeyringParcel
-        if (saveParcel.mMasterKeyId == null || saveParcel.mMasterKeyId != wsKR.getMasterKeyId()) {
-            log.add(LogType.MSG_MF_ERROR_KEYID, indent);
-            return new PgpEditKeyResult(PgpEditKeyResult.RESULT_ERROR, log, null);
-        }
-
-        // We work on bouncycastle object level here
-        PGPSecretKeyRing sKR = wsKR.getRing();
-        PGPSecretKey masterSecretKey = sKR.getSecretKey();
-
-        // Make sure the fingerprint matches
-        if (saveParcel.mFingerprint == null || !Arrays.equals(saveParcel.mFingerprint,
-                                    masterSecretKey.getPublicKey().getFingerprint())) {
-            log.add(LogType.MSG_MF_ERROR_FINGERPRINT, indent);
-            return new PgpEditKeyResult(PgpEditKeyResult.RESULT_ERROR, log, null);
-        }
-
-        if (saveParcel.isEmpty()) {
-            log.add(LogType.MSG_MF_ERROR_NOOP, indent);
-            return new PgpEditKeyResult(PgpEditKeyResult.RESULT_ERROR, log, null);
-        }
-
-        // Ensure we don't have multiple keys for the same slot.
-        boolean hasSign = false;
-        boolean hasEncrypt = false;
-        boolean hasAuth = false;
-        for(SaveKeyringParcel.SubkeyChange change : saveParcel.mChangeSubKeys) {
-            if (change.mMoveKeyToCard) {
-                // If this is a keytocard operation, see if it was completed: look for a hash
-                // matching the given subkey ID in cryptoData.
-                byte[] subKeyId = new byte[8];
-                ByteBuffer buf = ByteBuffer.wrap(subKeyId);
-                buf.putLong(change.mKeyId).rewind();
-
-                byte[] serialNumber = cryptoInput.getCryptoData().get(buf);
-                if (serialNumber != null) {
-                    change.mMoveKeyToCard = false;
-                    change.mDummyDivert = serialNumber;
-                }
-            }
-
-            if (change.mMoveKeyToCard) {
-                // Pending keytocard operation. Need to make sure that we don't have multiple
-                // subkeys pending for the same slot.
-                CanonicalizedSecretKey wsK = wsKR.getSecretKey(change.mKeyId);
-
-                if ((wsK.canSign() || wsK.canCertify())) {
-                    if (hasSign) {
-                        log.add(LogType.MSG_MF_ERROR_DUPLICATE_KEYTOCARD_FOR_SLOT, indent + 1);
-                        return new PgpEditKeyResult(PgpEditKeyResult.RESULT_ERROR, log, null);
-                    } else {
-                        hasSign = true;
-                    }
-                } else if ((wsK.canEncrypt())) {
-                    if (hasEncrypt) {
-                        log.add(LogType.MSG_MF_ERROR_DUPLICATE_KEYTOCARD_FOR_SLOT, indent + 1);
-                        return new PgpEditKeyResult(PgpEditKeyResult.RESULT_ERROR, log, null);
-                    } else {
-                        hasEncrypt = true;
-                    }
-                } else if ((wsK.canAuthenticate())) {
-                    if (hasAuth) {
-                        log.add(LogType.MSG_MF_ERROR_DUPLICATE_KEYTOCARD_FOR_SLOT, indent + 1);
-                        return new PgpEditKeyResult(PgpEditKeyResult.RESULT_ERROR, log, null);
-                    } else {
-                        hasAuth = true;
-                    }
-                } else {
-                    log.add(LogType.MSG_MF_ERROR_INVALID_FLAGS_FOR_KEYTOCARD, indent + 1);
-                    return new PgpEditKeyResult(PgpEditKeyResult.RESULT_ERROR, log, null);
-                }
-            }
-        }
-
-        if (isDummy(masterSecretKey) || saveParcel.isRestrictedOnly()) {
-            log.add(LogType.MSG_MF_RESTRICTED_MODE, indent);
-            return internalRestricted(sKR, saveParcel, log, indent + 1);
-        }
-
-        // Do we require a passphrase? If so, pass it along
-        if (!isDivertToCard(masterSecretKey) && !cryptoInput.hasPassphrase()) {
-            log.add(LogType.MSG_MF_REQUIRE_PASSPHRASE, indent);
-            return new PgpEditKeyResult(log, RequiredInputParcel.createRequiredSignPassphrase(
-                    masterSecretKey.getKeyID(), masterSecretKey.getKeyID(),
-                    cryptoInput.getSignatureTime()));
-        }
-
-        // read masterKeyFlags, and use the same as before.
-        // since this is the master key, this contains at least CERTIFY_OTHER
-        PGPPublicKey masterPublicKey = masterSecretKey.getPublicKey();
-        int masterKeyFlags = readKeyFlags(masterPublicKey) | KeyFlags.CERTIFY_OTHER;
-        Date expiryTime = wsKR.getPublicKey().getExpiryTime();
-        long masterKeyExpiry = expiryTime != null ? expiryTime.getTime() / 1000 : 0L;
-
-        return internal(sKR, masterSecretKey, masterKeyFlags, masterKeyExpiry, cryptoInput, saveParcel, log, indent);
-
-    }
-
-    private PgpEditKeyResult internal(PGPSecretKeyRing sKR, PGPSecretKey masterSecretKey,
-                                     int masterKeyFlags, long masterKeyExpiry,
-                                     CryptoInputParcel cryptoInput,
-                                     SaveKeyringParcel saveParcel,
-                                     OperationLog log,
-                                     int indent) {
-
-        NfcSignOperationsBuilder nfcSignOps = new NfcSignOperationsBuilder(
-                cryptoInput.getSignatureTime(), masterSecretKey.getKeyID(),
-                masterSecretKey.getKeyID());
-        NfcKeyToCardOperationsBuilder nfcKeyToCardOps = new NfcKeyToCardOperationsBuilder(
-                masterSecretKey.getKeyID());
-
-        progress(R.string.progress_modify, 0);
-
-        PGPPublicKey masterPublicKey = masterSecretKey.getPublicKey();
-
-        PGPPrivateKey masterPrivateKey;
-
-        if (isDivertToCard(masterSecretKey)) {
-            masterPrivateKey = null;
-            log.add(LogType.MSG_MF_DIVERT, indent);
-        } else {
-
-            // 1. Unlock private key
-            progress(R.string.progress_modify_unlock, 10);
-            log.add(LogType.MSG_MF_UNLOCK, indent);
-            {
-                try {
-                    PBESecretKeyDecryptor keyDecryptor = new JcePBESecretKeyDecryptorBuilder().setProvider(
-                            Constants.BOUNCY_CASTLE_PROVIDER_NAME).build(cryptoInput.getPassphrase().getCharArray());
-                    masterPrivateKey = masterSecretKey.extractPrivateKey(keyDecryptor);
-                } catch (PGPException e) {
-                    log.add(LogType.MSG_MF_UNLOCK_ERROR, indent + 1);
-                    return new PgpEditKeyResult(PgpEditKeyResult.RESULT_ERROR, log, null);
-                }
-            }
-        }
-
-        try {
-
-            // Check if we were cancelled
-            if (checkCancelled()) {
-                log.add(LogType.MSG_OPERATION_CANCELLED, indent);
-                return new PgpEditKeyResult(PgpEditKeyResult.RESULT_CANCELLED, log, null);
-            }
-
-            { // work on master secret key
-
-                PGPPublicKey modifiedPublicKey = masterPublicKey;
-
-                // 2a. Add certificates for new user ids
-                subProgressPush(15, 23);
-                for (int i = 0; i < saveParcel.mAddUserIds.size(); i++) {
-
-                    progress(R.string.progress_modify_adduid, (i - 1) * (100 / saveParcel.mAddUserIds.size()));
-                    String userId = saveParcel.mAddUserIds.get(i);
-                    log.add(LogType.MSG_MF_UID_ADD, indent, userId);
-
-                    if ("".equals(userId)) {
-                        log.add(LogType.MSG_MF_UID_ERROR_EMPTY, indent + 1);
-                        return new PgpEditKeyResult(PgpEditKeyResult.RESULT_ERROR, log, null);
-                    }
-
-                    // this operation supersedes all previous binding and revocation certificates,
-                    // so remove those to retain assertions from canonicalization for later operations
-                    @SuppressWarnings("unchecked")
-                    Iterator<PGPSignature> it = modifiedPublicKey.getSignaturesForID(userId);
-                    if (it != null) {
-                        for (PGPSignature cert : new IterableIterator<>(it)) {
-                            if (cert.getKeyID() != masterPublicKey.getKeyID()) {
-                                // foreign certificate?! error error error
-                                log.add(LogType.MSG_MF_ERROR_INTEGRITY, indent);
-                                return new PgpEditKeyResult(PgpEditKeyResult.RESULT_ERROR, log, null);
-                            }
-                            if (cert.getSignatureType() == PGPSignature.CERTIFICATION_REVOCATION
-                                    || cert.getSignatureType() == PGPSignature.NO_CERTIFICATION
-                                    || cert.getSignatureType() == PGPSignature.CASUAL_CERTIFICATION
-                                    || cert.getSignatureType() == PGPSignature.POSITIVE_CERTIFICATION
-                                    || cert.getSignatureType() == PGPSignature.DEFAULT_CERTIFICATION) {
-                                modifiedPublicKey = PGPPublicKey.removeCertification(
-                                        modifiedPublicKey, userId, cert);
-                            }
-                        }
-                    }
-
-                    // if it's supposed to be primary, we can do that here as well
-                    boolean isPrimary = saveParcel.mChangePrimaryUserId != null
-                            && userId.equals(saveParcel.mChangePrimaryUserId);
-                    // generate and add new certificate
-                    try {
-                        PGPSignature cert = generateUserIdSignature(
-                                getSignatureGenerator(masterSecretKey, cryptoInput),
-                                cryptoInput.getSignatureTime(),
-                                masterPrivateKey, masterPublicKey, userId,
-                                isPrimary, masterKeyFlags, masterKeyExpiry);
-                        modifiedPublicKey = PGPPublicKey.addCertification(modifiedPublicKey, userId, cert);
-                    } catch (NfcInteractionNeeded e) {
-                        nfcSignOps.addHash(e.hashToSign, e.hashAlgo);
-                    }
-                }
-                subProgressPop();
-
-                // 2b. Add certificates for new user ids
-                subProgressPush(23, 32);
-                for (int i = 0; i < saveParcel.mAddUserAttribute.size(); i++) {
-
-                    progress(R.string.progress_modify_adduat, (i - 1) * (100 / saveParcel.mAddUserAttribute.size()));
-                    WrappedUserAttribute attribute = saveParcel.mAddUserAttribute.get(i);
-
-                    switch (attribute.getType()) {
-                        // the 'none' type must not succeed
-                        case WrappedUserAttribute.UAT_NONE:
-                            log.add(LogType.MSG_MF_UAT_ERROR_EMPTY, indent);
-                            return new PgpEditKeyResult(PgpEditKeyResult.RESULT_ERROR, log, null);
-                        case WrappedUserAttribute.UAT_IMAGE:
-                            log.add(LogType.MSG_MF_UAT_ADD_IMAGE, indent);
-                            break;
-                        default:
-                            log.add(LogType.MSG_MF_UAT_ADD_UNKNOWN, indent);
-                            break;
-                    }
-
-                    PGPUserAttributeSubpacketVector vector = attribute.getVector();
-
-                    // generate and add new certificate
-                    try {
-                        PGPSignature cert = generateUserAttributeSignature(
-                                getSignatureGenerator(masterSecretKey, cryptoInput),
-                                cryptoInput.getSignatureTime(),
-                                masterPrivateKey, masterPublicKey, vector,
-                                masterKeyFlags, masterKeyExpiry);
-                        modifiedPublicKey = PGPPublicKey.addCertification(modifiedPublicKey, vector, cert);
-                    } catch (NfcInteractionNeeded e) {
-                        nfcSignOps.addHash(e.hashToSign, e.hashAlgo);
-                    }
-                }
-                subProgressPop();
-
-                // 2c. Add revocations for revoked user ids
-                subProgressPush(32, 40);
-                for (int i = 0; i < saveParcel.mRevokeUserIds.size(); i++) {
-
-                    progress(R.string.progress_modify_revokeuid, (i - 1) * (100 / saveParcel.mRevokeUserIds.size()));
-                    String userId = saveParcel.mRevokeUserIds.get(i);
-                    log.add(LogType.MSG_MF_UID_REVOKE, indent, userId);
-
-                    // Make sure the user id exists (yes these are 10 LoC in Java!)
-                    boolean exists = false;
-                    //noinspection unchecked
-                    for (String uid : new IterableIterator<String>(modifiedPublicKey.getUserIDs())) {
-                        if (userId.equals(uid)) {
-                            exists = true;
-                            break;
-                        }
-                    }
-                    if (!exists) {
-                        log.add(LogType.MSG_MF_ERROR_NOEXIST_REVOKE, indent);
-                        return new PgpEditKeyResult(PgpEditKeyResult.RESULT_ERROR, log, null);
-                    }
-
-                    // a duplicate revocation will be removed during canonicalization, so no need to
-                    // take care of that here.
-                    try {
-                        PGPSignature cert = generateRevocationSignature(
-                                getSignatureGenerator(masterSecretKey, cryptoInput),
-                                cryptoInput.getSignatureTime(),
-                                masterPrivateKey, masterPublicKey, userId);
-                        modifiedPublicKey = PGPPublicKey.addCertification(modifiedPublicKey, userId, cert);
-                    } catch (NfcInteractionNeeded e) {
-                        nfcSignOps.addHash(e.hashToSign, e.hashAlgo);
-                    }
-                }
-                subProgressPop();
-
-                // 3. If primary user id changed, generate new certificates for both old and new
-                if (saveParcel.mChangePrimaryUserId != null) {
-                    progress(R.string.progress_modify_primaryuid, 40);
-
-                    // keep track if we actually changed one
-                    boolean ok = false;
-                    log.add(LogType.MSG_MF_UID_PRIMARY, indent, saveParcel.mChangePrimaryUserId);
-                    indent += 1;
-
-                    // we work on the modifiedPublicKey here, to respect new or newly revoked uids
-                    // noinspection unchecked
-                    for (String userId : new IterableIterator<String>(modifiedPublicKey.getUserIDs())) {
-                        boolean isRevoked = false;
-                        PGPSignature currentCert = null;
-                        // noinspection unchecked
-                        for (PGPSignature cert : new IterableIterator<PGPSignature>(
-                                modifiedPublicKey.getSignaturesForID(userId))) {
-                            if (cert.getKeyID() != masterPublicKey.getKeyID()) {
-                                // foreign certificate?! error error error
-                                log.add(LogType.MSG_MF_ERROR_INTEGRITY, indent);
-                                return new PgpEditKeyResult(PgpEditKeyResult.RESULT_ERROR, log, null);
-                            }
-                            // we know from canonicalization that if there is any revocation here, it
-                            // is valid and not superseded by a newer certification.
-                            if (cert.getSignatureType() == PGPSignature.CERTIFICATION_REVOCATION) {
-                                isRevoked = true;
-                                continue;
-                            }
-                            // we know from canonicalization that there is only one binding
-                            // certification here, so we can just work with the first one.
-                            if (cert.getSignatureType() == PGPSignature.NO_CERTIFICATION ||
-                                    cert.getSignatureType() == PGPSignature.CASUAL_CERTIFICATION ||
-                                    cert.getSignatureType() == PGPSignature.POSITIVE_CERTIFICATION ||
-                                    cert.getSignatureType() == PGPSignature.DEFAULT_CERTIFICATION) {
-                                currentCert = cert;
-                            }
-                        }
-
-                        if (currentCert == null) {
-                            // no certificate found?! error error error
-                            log.add(LogType.MSG_MF_ERROR_INTEGRITY, indent);
-                            return new PgpEditKeyResult(PgpEditKeyResult.RESULT_ERROR, log, null);
-                        }
-
-                        // we definitely should not update certifications of revoked keys, so just leave it.
-                        if (isRevoked) {
-                            // revoked user ids cannot be primary!
-                            if (userId.equals(saveParcel.mChangePrimaryUserId)) {
-                                log.add(LogType.MSG_MF_ERROR_REVOKED_PRIMARY, indent);
-                                return new PgpEditKeyResult(PgpEditKeyResult.RESULT_ERROR, log, null);
-                            }
-                            continue;
-                        }
-
-                        // if this is~ the/a primary user id
-                        if (currentCert.getHashedSubPackets() != null
-                                && currentCert.getHashedSubPackets().isPrimaryUserID()) {
-                            // if it's the one we want, just leave it as is
-                            if (userId.equals(saveParcel.mChangePrimaryUserId)) {
-                                ok = true;
-                                continue;
-                            }
-                            // otherwise, generate new non-primary certification
-                            log.add(LogType.MSG_MF_PRIMARY_REPLACE_OLD, indent);
-                            modifiedPublicKey = PGPPublicKey.removeCertification(
-                                    modifiedPublicKey, userId, currentCert);
-                            try {
-                                PGPSignature newCert = generateUserIdSignature(
-                                        getSignatureGenerator(masterSecretKey, cryptoInput),
-                                        cryptoInput.getSignatureTime(),
-                                        masterPrivateKey, masterPublicKey, userId, false,
-                                        masterKeyFlags, masterKeyExpiry);
-                                modifiedPublicKey = PGPPublicKey.addCertification(
-                                        modifiedPublicKey, userId, newCert);
-                            } catch (NfcInteractionNeeded e) {
-                                nfcSignOps.addHash(e.hashToSign, e.hashAlgo);
-                            }
-
-                            continue;
-                        }
-
-                        // if we are here, this is not currently a primary user id
-
-                        // if it should be
-                        if (userId.equals(saveParcel.mChangePrimaryUserId)) {
-                            // add shiny new primary user id certificate
-                            log.add(LogType.MSG_MF_PRIMARY_NEW, indent);
-                            modifiedPublicKey = PGPPublicKey.removeCertification(
-                                    modifiedPublicKey, userId, currentCert);
-                            try {
-                                PGPSignature newCert = generateUserIdSignature(
-                                        getSignatureGenerator(masterSecretKey, cryptoInput),
-                                        cryptoInput.getSignatureTime(),
-                                        masterPrivateKey, masterPublicKey, userId, true,
-                                        masterKeyFlags, masterKeyExpiry);
-                                modifiedPublicKey = PGPPublicKey.addCertification(
-                                        modifiedPublicKey, userId, newCert);
-                            } catch (NfcInteractionNeeded e) {
-                                nfcSignOps.addHash(e.hashToSign, e.hashAlgo);
-                            }
-                            ok = true;
-                        }
-
-                        // user id is not primary and is not supposed to be - nothing to do here.
-
-                    }
-
-                    indent -= 1;
-
-                    if (!ok) {
-                        log.add(LogType.MSG_MF_ERROR_NOEXIST_PRIMARY, indent);
-                        return new PgpEditKeyResult(PgpEditKeyResult.RESULT_ERROR, log, null);
-                    }
-                }
-
-                // Update the secret key ring
-                if (modifiedPublicKey != masterPublicKey) {
-                    masterSecretKey = PGPSecretKey.replacePublicKey(masterSecretKey, modifiedPublicKey);
-                    masterPublicKey = modifiedPublicKey;
-                    sKR = PGPSecretKeyRing.insertSecretKey(sKR, masterSecretKey);
-                }
-
-            }
-
-            // Check if we were cancelled - again
-            if (checkCancelled()) {
-                log.add(LogType.MSG_OPERATION_CANCELLED, indent);
-                return new PgpEditKeyResult(PgpEditKeyResult.RESULT_CANCELLED, log, null);
-            }
-
-            // 4a. For each subkey change, generate new subkey binding certificate
-            subProgressPush(50, 60);
-            for (int i = 0; i < saveParcel.mChangeSubKeys.size(); i++) {
-
-                progress(R.string.progress_modify_subkeychange, (i-1) * (100 / saveParcel.mChangeSubKeys.size()));
-                SaveKeyringParcel.SubkeyChange change = saveParcel.mChangeSubKeys.get(i);
-                log.add(LogType.MSG_MF_SUBKEY_CHANGE,
-                        indent, KeyFormattingUtils.convertKeyIdToHex(change.mKeyId));
-
-                PGPSecretKey sKey = sKR.getSecretKey(change.mKeyId);
-                if (sKey == null) {
-                    log.add(LogType.MSG_MF_ERROR_SUBKEY_MISSING,
-                            indent + 1, KeyFormattingUtils.convertKeyIdToHex(change.mKeyId));
-                    return new PgpEditKeyResult(PgpEditKeyResult.RESULT_ERROR, log, null);
-                }
-
-                if (change.mDummyStrip) {
-                    // IT'S DANGEROUS~
-                    // no really, it is. this operation irrevocably removes the private key data from the key
-                    sKey = PGPSecretKey.constructGnuDummyKey(sKey.getPublicKey());
-                    sKR = PGPSecretKeyRing.insertSecretKey(sKR, sKey);
-                } else if (change.mMoveKeyToCard) {
-                    if (checkSmartCardCompatibility(sKey, log, indent + 1)) {
-                        log.add(LogType.MSG_MF_KEYTOCARD_START, indent + 1,
-                                KeyFormattingUtils.convertKeyIdToHex(change.mKeyId));
-                        nfcKeyToCardOps.addSubkey(change.mKeyId);
-                    } else {
-                        // Appropriate log message already set by checkSmartCardCompatibility
-                        return new PgpEditKeyResult(EditKeyResult.RESULT_ERROR, log, null);
-                    }
-                } else if (change.mDummyDivert != null) {
-                    // NOTE: Does this code get executed? Or always handled in internalRestricted?
-                    if (change.mDummyDivert.length != 16) {
-                        log.add(LogType.MSG_MF_ERROR_DIVERT_SERIAL,
-                                indent + 1, KeyFormattingUtils.convertKeyIdToHex(change.mKeyId));
-                        return new PgpEditKeyResult(PgpEditKeyResult.RESULT_ERROR, log, null);
-                    }
-                    log.add(LogType.MSG_MF_KEYTOCARD_FINISH, indent + 1,
-                            KeyFormattingUtils.convertKeyIdToHex(change.mKeyId),
-                            Hex.toHexString(change.mDummyDivert, 8, 6));
-                    sKey = PGPSecretKey.constructGnuDummyKey(sKey.getPublicKey(), change.mDummyDivert);
-                    sKR = PGPSecretKeyRing.insertSecretKey(sKR, sKey);
-                }
-
-
-
-                // This doesn't concern us any further
-                if (!change.mRecertify && (change.mExpiry == null && change.mFlags == null)) {
-                    continue;
-                }
-
-                // expiry must not be in the past
-                if (change.mExpiry != null && change.mExpiry != 0 &&
-                        new Date(change.mExpiry*1000).before(new Date())) {
-                    log.add(LogType.MSG_MF_ERROR_PAST_EXPIRY,
-                            indent + 1, KeyFormattingUtils.convertKeyIdToHex(change.mKeyId));
-                    return new PgpEditKeyResult(PgpEditKeyResult.RESULT_ERROR, log, null);
-                }
-
-                // if this is the master key, update uid certificates instead
-                if (change.mKeyId == masterPublicKey.getKeyID()) {
-                    int flags = change.mFlags == null ? masterKeyFlags : change.mFlags;
-                    long expiry = change.mExpiry == null ? masterKeyExpiry : change.mExpiry;
-
-                    if ((flags & KeyFlags.CERTIFY_OTHER) != KeyFlags.CERTIFY_OTHER) {
-                        log.add(LogType.MSG_MF_ERROR_NO_CERTIFY, indent + 1);
-                        return new PgpEditKeyResult(PgpEditKeyResult.RESULT_ERROR, log, null);
-                    }
-
-                    PGPPublicKey pKey =
-                            updateMasterCertificates(
-                                    masterSecretKey, masterPrivateKey, masterPublicKey,
-                                    flags, expiry, cryptoInput,  nfcSignOps, indent, log);
-                    if (pKey == null) {
-                        // error log entry has already been added by updateMasterCertificates itself
-                        return new PgpEditKeyResult(PgpEditKeyResult.RESULT_ERROR, log, null);
-                    }
-                    masterSecretKey = PGPSecretKey.replacePublicKey(sKey, pKey);
-                    masterPublicKey = pKey;
-                    sKR = PGPSecretKeyRing.insertSecretKey(sKR, masterSecretKey);
-                    continue;
-                }
-
-                // otherwise, continue working on the public key
-                PGPPublicKey pKey = sKey.getPublicKey();
-
-                // keep old flags, or replace with new ones
-                int flags = change.mFlags == null ? readKeyFlags(pKey) : change.mFlags;
-                long expiry;
-                if (change.mExpiry == null) {
-                    long valid = pKey.getValidSeconds();
-                    expiry = valid == 0
-                            ? 0
-                            : pKey.getCreationTime().getTime() / 1000 + pKey.getValidSeconds();
-                } else {
-                    expiry = change.mExpiry;
-                }
-
-                // drop all old signatures, they will be superseded by the new one
-                //noinspection unchecked
-                for (PGPSignature sig : new IterableIterator<PGPSignature>(pKey.getSignatures())) {
-                    // special case: if there is a revocation, don't use expiry from before
-                    if ( (change.mExpiry == null || change.mExpiry == 0L)
-                            && sig.getSignatureType() == PGPSignature.SUBKEY_REVOCATION) {
-                        expiry = 0;
-                    }
-                    pKey = PGPPublicKey.removeCertification(pKey, sig);
-                }
-
-                PGPPrivateKey subPrivateKey;
-                if (!isDivertToCard(sKey)) {
-                    PBESecretKeyDecryptor keyDecryptor = new JcePBESecretKeyDecryptorBuilder()
-                            .setProvider(Constants.BOUNCY_CASTLE_PROVIDER_NAME).build(
-                                    cryptoInput.getPassphrase().getCharArray());
-                    subPrivateKey = sKey.extractPrivateKey(keyDecryptor);
-                    // super special case: subkey is allowed to sign, but isn't available
-                    if (subPrivateKey == null) {
-                        log.add(LogType.MSG_MF_ERROR_SUB_STRIPPED,
-                                indent + 1, KeyFormattingUtils.convertKeyIdToHex(change.mKeyId));
-                        return new PgpEditKeyResult(PgpEditKeyResult.RESULT_ERROR, log, null);
-                    }
-                } else {
-                    subPrivateKey = null;
-                }
-                try {
-                    PGPSignature sig = generateSubkeyBindingSignature(
-                            getSignatureGenerator(masterSecretKey, cryptoInput),
-                            cryptoInput.getSignatureTime(), masterPublicKey, masterPrivateKey,
-                            getSignatureGenerator(sKey, cryptoInput), subPrivateKey,
-                            pKey, flags, expiry);
-
-                    // generate and add new signature
-                    pKey = PGPPublicKey.addCertification(pKey, sig);
-                    sKR = PGPSecretKeyRing.insertSecretKey(sKR, PGPSecretKey.replacePublicKey(sKey, pKey));
-                } catch (NfcInteractionNeeded e) {
-                    nfcSignOps.addHash(e.hashToSign, e.hashAlgo);
-                }
-
-            }
-            subProgressPop();
-
-            // 4b. For each subkey revocation, generate new subkey revocation certificate
-            subProgressPush(60, 65);
-            for (int i = 0; i < saveParcel.mRevokeSubKeys.size(); i++) {
-
-                progress(R.string.progress_modify_subkeyrevoke, (i-1) * (100 / saveParcel.mRevokeSubKeys.size()));
-                long revocation = saveParcel.mRevokeSubKeys.get(i);
-                log.add(LogType.MSG_MF_SUBKEY_REVOKE,
-                        indent, KeyFormattingUtils.convertKeyIdToHex(revocation));
-
-                PGPSecretKey sKey = sKR.getSecretKey(revocation);
-                if (sKey == null) {
-                    log.add(LogType.MSG_MF_ERROR_SUBKEY_MISSING,
-                            indent+1, KeyFormattingUtils.convertKeyIdToHex(revocation));
-                    return new PgpEditKeyResult(PgpEditKeyResult.RESULT_ERROR, log, null);
-                }
-                PGPPublicKey pKey = sKey.getPublicKey();
-
-                // generate and add new signature
-                try {
-                    PGPSignature sig = generateRevocationSignature(
-                            getSignatureGenerator(masterSecretKey, cryptoInput),
-                            cryptoInput.getSignatureTime(),
-                            masterPublicKey, masterPrivateKey, pKey);
-
-                    pKey = PGPPublicKey.addCertification(pKey, sig);
-                    sKR = PGPSecretKeyRing.insertSecretKey(sKR, PGPSecretKey.replacePublicKey(sKey, pKey));
-                } catch (NfcInteractionNeeded e) {
-                    nfcSignOps.addHash(e.hashToSign, e.hashAlgo);
-                }
-            }
-            subProgressPop();
-
-            // 5. Generate and add new subkeys
-            subProgressPush(70, 90);
-            for (int i = 0; i < saveParcel.mAddSubKeys.size(); i++) {
-
-                // Check if we were cancelled - again. This operation is expensive so we do it each loop.
-                if (checkCancelled()) {
-                    log.add(LogType.MSG_OPERATION_CANCELLED, indent);
-                    return new PgpEditKeyResult(PgpEditKeyResult.RESULT_CANCELLED, log, null);
-                }
-
-                progress(R.string.progress_modify_subkeyadd, (i-1) * (100 / saveParcel.mAddSubKeys.size()));
-                SaveKeyringParcel.SubkeyAdd add = saveParcel.mAddSubKeys.get(i);
-                log.add(LogType.MSG_MF_SUBKEY_NEW, indent,
-                        KeyFormattingUtils.getAlgorithmInfo(add.mAlgorithm, add.mKeySize, add.mCurve) );
-
-                if (isDivertToCard(masterSecretKey)) {
-                    log.add(LogType.MSG_MF_ERROR_DIVERT_NEWSUB, indent +1);
-                    return new PgpEditKeyResult(PgpEditKeyResult.RESULT_ERROR, log, null);
-                }
-
-                if (add.mExpiry == null) {
-                    log.add(LogType.MSG_MF_ERROR_NULL_EXPIRY, indent +1);
-                    return new PgpEditKeyResult(PgpEditKeyResult.RESULT_ERROR, log, null);
-                }
-
-                if (add.mExpiry > 0L && new Date(add.mExpiry*1000).before(new Date())) {
-                    log.add(LogType.MSG_MF_ERROR_PAST_EXPIRY, indent +1);
-                    return new PgpEditKeyResult(PgpEditKeyResult.RESULT_ERROR, log, null);
-                }
-
-                // generate a new secret key (privkey only for now)
-                subProgressPush(
-                    (i-1) * (100 / saveParcel.mAddSubKeys.size()),
-                    i * (100 / saveParcel.mAddSubKeys.size())
-                );
-                PGPKeyPair keyPair = createKey(add, cryptoInput.getSignatureTime(), log, indent);
-                subProgressPop();
-                if (keyPair == null) {
-                    log.add(LogType.MSG_MF_ERROR_PGP, indent +1);
-                    return new PgpEditKeyResult(PgpEditKeyResult.RESULT_ERROR, log, null);
-                }
-
-                // add subkey binding signature (making this a sub rather than master key)
-                PGPPublicKey pKey = keyPair.getPublicKey();
-                try {
-                    PGPSignature cert = generateSubkeyBindingSignature(
-                            getSignatureGenerator(masterSecretKey, cryptoInput),
-                            cryptoInput.getSignatureTime(),
-                            masterPublicKey, masterPrivateKey,
-                            getSignatureGenerator(pKey, cryptoInput, false), keyPair.getPrivateKey(), pKey,
-                            add.mFlags, add.mExpiry);
-                    pKey = PGPPublicKey.addSubkeyBindingCertification(pKey, cert);
-                } catch (NfcInteractionNeeded e) {
-                    nfcSignOps.addHash(e.hashToSign, e.hashAlgo);
-                }
-
-                PGPSecretKey sKey; {
-                    // Build key encrypter and decrypter based on passphrase
-                    PGPDigestCalculator encryptorHashCalc = new JcaPGPDigestCalculatorProviderBuilder()
-                            .build().get(PgpConstants.SECRET_KEY_ENCRYPTOR_HASH_ALGO);
-                    PBESecretKeyEncryptor keyEncryptor = new JcePBESecretKeyEncryptorBuilder(
-                            PgpConstants.SECRET_KEY_ENCRYPTOR_SYMMETRIC_ALGO, encryptorHashCalc,
-                            PgpConstants.SECRET_KEY_ENCRYPTOR_S2K_COUNT)
-                            .setProvider(Constants.BOUNCY_CASTLE_PROVIDER_NAME).build(
-                                    cryptoInput.getPassphrase().getCharArray());
-
-                    PGPDigestCalculator sha1Calc = new JcaPGPDigestCalculatorProviderBuilder()
-                            .build().get(PgpConstants.SECRET_KEY_SIGNATURE_CHECKSUM_HASH_ALGO);
-                    sKey = new PGPSecretKey(keyPair.getPrivateKey(), pKey, sha1Calc, false, keyEncryptor);
-                }
-
-                log.add(LogType.MSG_MF_SUBKEY_NEW_ID,
-                        indent+1, KeyFormattingUtils.convertKeyIdToHex(sKey.getKeyID()));
-
-                sKR = PGPSecretKeyRing.insertSecretKey(sKR, sKey);
-
-            }
-            subProgressPop();
-
-            // Check if we were cancelled - again. This operation is expensive so we do it each loop.
-            if (checkCancelled()) {
-                log.add(LogType.MSG_OPERATION_CANCELLED, indent);
-                return new PgpEditKeyResult(PgpEditKeyResult.RESULT_CANCELLED, log, null);
-            }
-
-            // 6. If requested, change passphrase
-            if (saveParcel.mNewUnlock != null) {
-                progress(R.string.progress_modify_passphrase, 90);
-                log.add(LogType.MSG_MF_PASSPHRASE, indent);
-                indent += 1;
-
-                sKR = applyNewUnlock(sKR, masterPublicKey, masterPrivateKey,
-                        cryptoInput.getPassphrase(), saveParcel.mNewUnlock, log, indent);
-                if (sKR == null) {
-                    // The error has been logged above, just return a bad state
-                    return new PgpEditKeyResult(PgpEditKeyResult.RESULT_ERROR, log, null);
-                }
-
-                indent -= 1;
-            }
-
-            // 7. if requested, change PIN and/or Admin PIN on card
-            if (saveParcel.mCardPin != null) {
-                progress(R.string.progress_modify_pin, 90);
-                log.add(LogType.MSG_MF_PIN, indent);
-                indent += 1;
-
-                nfcKeyToCardOps.setPin(saveParcel.mCardPin);
-
-                indent -= 1;
-            }
-            if (saveParcel.mCardAdminPin != null) {
-                progress(R.string.progress_modify_admin_pin, 90);
-                log.add(LogType.MSG_MF_ADMIN_PIN, indent);
-                indent += 1;
-
-                nfcKeyToCardOps.setAdminPin(saveParcel.mCardAdminPin);
-
-                indent -= 1;
-            }
-
-        } catch (IOException e) {
-            Log.e(Constants.TAG, "encountered IOException while modifying key", e);
-            log.add(LogType.MSG_MF_ERROR_ENCODE, indent+1);
-            return new PgpEditKeyResult(PgpEditKeyResult.RESULT_ERROR, log, null);
-        } catch (PGPException e) {
-            Log.e(Constants.TAG, "encountered pgp error while modifying key", e);
-            log.add(LogType.MSG_MF_ERROR_PGP, indent+1);
-            return new PgpEditKeyResult(PgpEditKeyResult.RESULT_ERROR, log, null);
-        } catch (SignatureException e) {
-            Log.e(Constants.TAG, "encountered SignatureException while modifying key", e);
-            log.add(LogType.MSG_MF_ERROR_SIG, indent+1);
-            return new PgpEditKeyResult(PgpEditKeyResult.RESULT_ERROR, log, null);
-        }
-
-        progress(R.string.progress_done, 100);
-
-        if (!nfcSignOps.isEmpty() && !nfcKeyToCardOps.isEmpty()) {
-            log.add(LogType.MSG_MF_ERROR_CONFLICTING_NFC_COMMANDS, indent+1);
-            return new PgpEditKeyResult(PgpEditKeyResult.RESULT_ERROR, log, null);
-        }
-
-        if (!nfcSignOps.isEmpty()) {
-            log.add(LogType.MSG_MF_REQUIRE_DIVERT, indent);
-            return new PgpEditKeyResult(log, nfcSignOps.build());
-        }
-
-        if (!nfcKeyToCardOps.isEmpty()) {
-            log.add(LogType.MSG_MF_REQUIRE_DIVERT, indent);
-            return new PgpEditKeyResult(log, nfcKeyToCardOps.build());
-        }
-
-        log.add(LogType.MSG_MF_SUCCESS, indent);
-        return new PgpEditKeyResult(OperationResult.RESULT_OK, log, new UncachedKeyRing(sKR));
-
-    }
-
-    /** This method does the actual modifications in a keyring just like internal, except it
-     * supports only the subset of operations which require no passphrase, and will error
-     * otherwise.
-     */
-    private PgpEditKeyResult internalRestricted(PGPSecretKeyRing sKR, SaveKeyringParcel saveParcel,
-                                                OperationLog log, int indent) {
-
-        progress(R.string.progress_modify, 0);
-
-        // Make sure the saveParcel includes only operations available without passphrae!
-        if (!saveParcel.isRestrictedOnly()) {
-            log.add(LogType.MSG_MF_ERROR_RESTRICTED, indent);
-            return new PgpEditKeyResult(PgpEditKeyResult.RESULT_ERROR, log, null);
-        }
-
-        // Check if we were cancelled
-        if (checkCancelled()) {
-            log.add(LogType.MSG_OPERATION_CANCELLED, indent);
-            return new PgpEditKeyResult(PgpEditKeyResult.RESULT_CANCELLED, log, null);
-        }
-
-        // The only operation we can do here:
-        // 4a. Strip secret keys, or change their protection mode (stripped/divert-to-card)
-        subProgressPush(50, 60);
-        for (int i = 0; i < saveParcel.mChangeSubKeys.size(); i++) {
-
-            progress(R.string.progress_modify_subkeychange, (i - 1) * (100 / saveParcel.mChangeSubKeys.size()));
-            SaveKeyringParcel.SubkeyChange change = saveParcel.mChangeSubKeys.get(i);
-            log.add(LogType.MSG_MF_SUBKEY_CHANGE,
-                    indent, KeyFormattingUtils.convertKeyIdToHex(change.mKeyId));
-
-            PGPSecretKey sKey = sKR.getSecretKey(change.mKeyId);
-            if (sKey == null) {
-                log.add(LogType.MSG_MF_ERROR_SUBKEY_MISSING,
-                        indent + 1, KeyFormattingUtils.convertKeyIdToHex(change.mKeyId));
-                return new PgpEditKeyResult(PgpEditKeyResult.RESULT_ERROR, log, null);
-            }
-
-            if (change.mDummyStrip || change.mDummyDivert != null) {
-                // IT'S DANGEROUS~
-                // no really, it is. this operation irrevocably removes the private key data from the key
-                if (change.mDummyStrip) {
-                    sKey = PGPSecretKey.constructGnuDummyKey(sKey.getPublicKey());
-                } else {
-                    // the serial number must be 16 bytes in length
-                    if (change.mDummyDivert.length != 16) {
-                        log.add(LogType.MSG_MF_ERROR_DIVERT_SERIAL,
-                                indent + 1, KeyFormattingUtils.convertKeyIdToHex(change.mKeyId));
-                        return new PgpEditKeyResult(PgpEditKeyResult.RESULT_ERROR, log, null);
-                    }
-                    log.add(LogType.MSG_MF_KEYTOCARD_FINISH, indent + 1,
-                            KeyFormattingUtils.convertKeyIdToHex(change.mKeyId),
-                            Hex.toHexString(change.mDummyDivert, 8, 6));
-                    sKey = PGPSecretKey.constructGnuDummyKey(sKey.getPublicKey(), change.mDummyDivert);
-                }
-                sKR = PGPSecretKeyRing.insertSecretKey(sKR, sKey);
-            }
-
-        }
-
-        // And we're done!
-        progress(R.string.progress_done, 100);
-        log.add(LogType.MSG_MF_SUCCESS, indent);
-        return new PgpEditKeyResult(OperationResult.RESULT_OK, log, new UncachedKeyRing(sKR));
-
-    }
-
-
-    private static PGPSecretKeyRing applyNewUnlock(
-            PGPSecretKeyRing sKR,
-            PGPPublicKey masterPublicKey,
-            PGPPrivateKey masterPrivateKey,
-            Passphrase passphrase,
-            ChangeUnlockParcel newUnlock,
-            OperationLog log, int indent) throws PGPException {
-
-        if (newUnlock.mNewPassphrase != null) {
-            sKR = applyNewPassphrase(sKR, masterPublicKey, passphrase, newUnlock.mNewPassphrase, log, indent);
-
-            // if there is any old packet with notation data
-            if (hasNotationData(sKR)) {
-
-                log.add(LogType.MSG_MF_NOTATION_EMPTY, indent);
-
-                // add packet with EMPTY notation data (updates old one, but will be stripped later)
-                PGPContentSignerBuilder signerBuilder = new JcaPGPContentSignerBuilder(
-                        masterPrivateKey.getPublicKeyPacket().getAlgorithm(),
-                        PgpConstants.SECRET_KEY_SIGNATURE_HASH_ALGO)
-                        .setProvider(Constants.BOUNCY_CASTLE_PROVIDER_NAME);
-                PGPSignatureGenerator sGen = new PGPSignatureGenerator(signerBuilder);
-                { // set subpackets
-                    PGPSignatureSubpacketGenerator hashedPacketsGen = new PGPSignatureSubpacketGenerator();
-                    hashedPacketsGen.setExportable(false, false);
-                    sGen.setHashedSubpackets(hashedPacketsGen.generate());
-                }
-                sGen.init(PGPSignature.DIRECT_KEY, masterPrivateKey);
-                PGPSignature emptySig = sGen.generateCertification(masterPublicKey);
-
-                masterPublicKey = PGPPublicKey.addCertification(masterPublicKey, emptySig);
-                sKR = PGPSecretKeyRing.insertSecretKey(sKR,
-                        PGPSecretKey.replacePublicKey(sKR.getSecretKey(), masterPublicKey));
-            }
-
-            return sKR;
-        }
-
-        if (newUnlock.mNewPin != null) {
-            sKR = applyNewPassphrase(sKR, masterPublicKey, passphrase, newUnlock.mNewPin, log, indent);
-
-            log.add(LogType.MSG_MF_NOTATION_PIN, indent);
-
-            // add packet with "pin" notation data
-            PGPContentSignerBuilder signerBuilder = new JcaPGPContentSignerBuilder(
-                    masterPrivateKey.getPublicKeyPacket().getAlgorithm(),
-                    PgpConstants.SECRET_KEY_SIGNATURE_HASH_ALGO)
-                    .setProvider(Constants.BOUNCY_CASTLE_PROVIDER_NAME);
-            PGPSignatureGenerator sGen = new PGPSignatureGenerator(signerBuilder);
-            { // set subpackets
-                PGPSignatureSubpacketGenerator hashedPacketsGen = new PGPSignatureSubpacketGenerator();
-                hashedPacketsGen.setExportable(false, false);
-                hashedPacketsGen.setNotationData(false, true, "unlock.pin@sufficientlysecure.org", "1");
-                sGen.setHashedSubpackets(hashedPacketsGen.generate());
-            }
-            sGen.init(PGPSignature.DIRECT_KEY, masterPrivateKey);
-            PGPSignature emptySig = sGen.generateCertification(masterPublicKey);
-
-            masterPublicKey = PGPPublicKey.addCertification(masterPublicKey, emptySig);
-            sKR = PGPSecretKeyRing.insertSecretKey(sKR,
-                    PGPSecretKey.replacePublicKey(sKR.getSecretKey(), masterPublicKey));
-
-            return sKR;
-        }
-
-        throw new UnsupportedOperationException("PIN passphrases not yet implemented!");
-
-    }
-
-    /** This method returns true iff the provided keyring has a local direct key signature
-     * with notation data.
-     */
-    private static boolean hasNotationData(PGPSecretKeyRing sKR) {
-        // noinspection unchecked
-        Iterator<PGPSignature> sigs = sKR.getPublicKey().getKeySignatures();
-        while (sigs.hasNext()) {
-            WrappedSignature sig = new WrappedSignature(sigs.next());
-            if (sig.getSignatureType() == PGPSignature.DIRECT_KEY
-                    && sig.isLocal() && !sig.getNotation().isEmpty()) {
-                return true;
-            }
-        }
-        return false;
-    }
-
-    private static PGPSecretKeyRing applyNewPassphrase(
-            PGPSecretKeyRing sKR,
-            PGPPublicKey masterPublicKey,
-            Passphrase passphrase,
-            Passphrase newPassphrase,
-            OperationLog log, int indent) throws PGPException {
-
-        PGPDigestCalculator encryptorHashCalc = new JcaPGPDigestCalculatorProviderBuilder().build()
-                .get(PgpConstants.SECRET_KEY_ENCRYPTOR_HASH_ALGO);
-        PBESecretKeyDecryptor keyDecryptor = new JcePBESecretKeyDecryptorBuilder().setProvider(
-                Constants.BOUNCY_CASTLE_PROVIDER_NAME).build(passphrase.getCharArray());
-        // Build key encryptor based on new passphrase
-        PBESecretKeyEncryptor keyEncryptorNew = new JcePBESecretKeyEncryptorBuilder(
-                PgpConstants.SECRET_KEY_ENCRYPTOR_SYMMETRIC_ALGO, encryptorHashCalc,
-                PgpConstants.SECRET_KEY_ENCRYPTOR_S2K_COUNT)
-                .setProvider(Constants.BOUNCY_CASTLE_PROVIDER_NAME).build(newPassphrase.getCharArray());
-
-        // noinspection unchecked
-        for (PGPSecretKey sKey : new IterableIterator<PGPSecretKey>(sKR.getSecretKeys())) {
-            log.add(LogType.MSG_MF_PASSPHRASE_KEY, indent,
-                    KeyFormattingUtils.convertKeyIdToHex(sKey.getKeyID()));
-
-            boolean ok = false;
-
-            try {
-                // try to set new passphrase
-                sKey = PGPSecretKey.copyWithNewPassword(sKey, keyDecryptor, keyEncryptorNew);
-                ok = true;
-            } catch (PGPException e) {
-
-                // if this is the master key, error!
-                if (sKey.getKeyID() == masterPublicKey.getKeyID()) {
-                    log.add(LogType.MSG_MF_ERROR_PASSPHRASE_MASTER, indent+1);
-                    return null;
-                }
-
-                // being in here means decrypt failed, likely due to a bad passphrase try
-                // again with an empty passphrase, maybe we can salvage this
-                try {
-                    log.add(LogType.MSG_MF_PASSPHRASE_EMPTY_RETRY, indent+1);
-                    PBESecretKeyDecryptor emptyDecryptor =
-                            new JcePBESecretKeyDecryptorBuilder().setProvider(
-                                    Constants.BOUNCY_CASTLE_PROVIDER_NAME).build("".toCharArray());
-                    sKey = PGPSecretKey.copyWithNewPassword(sKey, emptyDecryptor, keyEncryptorNew);
-                    ok = true;
-                } catch (PGPException e2) {
-                    // non-fatal but not ok, handled below
-                }
-            }
-
-            if (!ok) {
-                // for a subkey, it's merely a warning
-                log.add(LogType.MSG_MF_PASSPHRASE_FAIL, indent+1,
-                        KeyFormattingUtils.convertKeyIdToHex(sKey.getKeyID()));
-                continue;
-            }
-
-            sKR = PGPSecretKeyRing.insertSecretKey(sKR, sKey);
-
-        }
-
-        return sKR;
-
-    }
-
-    /** Update all (non-revoked) uid signatures with new flags and expiry time. */
-    private PGPPublicKey updateMasterCertificates(
-            PGPSecretKey masterSecretKey, PGPPrivateKey masterPrivateKey,
-            PGPPublicKey masterPublicKey,
-            int flags, long expiry,
-            CryptoInputParcel cryptoInput,
-            NfcSignOperationsBuilder nfcSignOps,
-            int indent, OperationLog log)
-            throws PGPException, IOException, SignatureException {
-
-        // keep track if we actually changed one
-        boolean ok = false;
-        log.add(LogType.MSG_MF_MASTER, indent);
-        indent += 1;
-
-        PGPPublicKey modifiedPublicKey = masterPublicKey;
-
-        // we work on the modifiedPublicKey here, to respect new or newly revoked uids
-        // noinspection unchecked
-        for (String userId : new IterableIterator<String>(modifiedPublicKey.getUserIDs())) {
-            boolean isRevoked = false;
-            PGPSignature currentCert = null;
-            // noinspection unchecked
-            for (PGPSignature cert : new IterableIterator<PGPSignature>(
-                    modifiedPublicKey.getSignaturesForID(userId))) {
-                if (cert.getKeyID() != masterPublicKey.getKeyID()) {
-                    // foreign certificate?! error error error
-                    log.add(LogType.MSG_MF_ERROR_INTEGRITY, indent);
-                    return null;
-                }
-                // we know from canonicalization that if there is any revocation here, it
-                // is valid and not superseded by a newer certification.
-                if (cert.getSignatureType() == PGPSignature.CERTIFICATION_REVOCATION) {
-                    isRevoked = true;
-                    continue;
-                }
-                // we know from canonicalization that there is only one binding
-                // certification here, so we can just work with the first one.
-                if (cert.getSignatureType() == PGPSignature.NO_CERTIFICATION ||
-                        cert.getSignatureType() == PGPSignature.CASUAL_CERTIFICATION ||
-                        cert.getSignatureType() == PGPSignature.POSITIVE_CERTIFICATION ||
-                        cert.getSignatureType() == PGPSignature.DEFAULT_CERTIFICATION) {
-                    currentCert = cert;
-                }
-            }
-
-            if (currentCert == null) {
-                // no certificate found?! error error error
-                log.add(LogType.MSG_MF_ERROR_INTEGRITY, indent);
-                return null;
-            }
-
-            // we definitely should not update certifications of revoked keys, so just leave it.
-            if (isRevoked) {
-                continue;
-            }
-
-            // add shiny new user id certificate
-            boolean isPrimary = currentCert.getHashedSubPackets() != null &&
-                    currentCert.getHashedSubPackets().isPrimaryUserID();
-            modifiedPublicKey = PGPPublicKey.removeCertification(
-                    modifiedPublicKey, userId, currentCert);
-            try {
-                PGPSignature newCert = generateUserIdSignature(
-                        getSignatureGenerator(masterSecretKey, cryptoInput),
-                        cryptoInput.getSignatureTime(),
-                        masterPrivateKey, masterPublicKey, userId, isPrimary, flags, expiry);
-                modifiedPublicKey = PGPPublicKey.addCertification(
-                        modifiedPublicKey, userId, newCert);
-            } catch (NfcInteractionNeeded e) {
-                nfcSignOps.addHash(e.hashToSign, e.hashAlgo);
-            }
-            ok = true;
-
-        }
-
-        if (!ok) {
-            // might happen, theoretically, if there is a key with no uid..
-            log.add(LogType.MSG_MF_ERROR_MASTER_NONE, indent);
-            return null;
-        }
-
-        return modifiedPublicKey;
-
-    }
-
-    static PGPSignatureGenerator getSignatureGenerator(
-            PGPSecretKey secretKey, CryptoInputParcel cryptoInput) {
-
-        S2K s2k = secretKey.getS2K();
-        boolean isDivertToCard = s2k != null && s2k.getType() == S2K.GNU_DUMMY_S2K
-                && s2k.getProtectionMode() == S2K.GNU_PROTECTION_MODE_DIVERT_TO_CARD;
-
-        return getSignatureGenerator(secretKey.getPublicKey(), cryptoInput, isDivertToCard);
-    }
-
-    static PGPSignatureGenerator getSignatureGenerator(
-            PGPPublicKey pKey, CryptoInputParcel cryptoInput, boolean divertToCard) {
-
-        PGPContentSignerBuilder builder;
-        if (divertToCard) {
-            // use synchronous "NFC based" SignerBuilder
-            builder = new NfcSyncPGPContentSignerBuilder(
-                    pKey.getAlgorithm(), PgpConstants.SECRET_KEY_SIGNATURE_HASH_ALGO,
-                    pKey.getKeyID(), cryptoInput.getCryptoData())
-                    .setProvider(Constants.BOUNCY_CASTLE_PROVIDER_NAME);
-        } else {
-            // content signer based on signing key algorithm and chosen hash algorithm
-            builder = new JcaPGPContentSignerBuilder(
-                    pKey.getAlgorithm(), PgpConstants.SECRET_KEY_SIGNATURE_HASH_ALGO)
-                    .setProvider(Constants.BOUNCY_CASTLE_PROVIDER_NAME);
-        }
-
-        return new PGPSignatureGenerator(builder);
-
-    }
-
-    private static PGPSignatureSubpacketGenerator generateHashedSelfSigSubpackets(
-            Date creationTime, PGPPublicKey pKey, boolean primary, int flags, long expiry
-    ) {
-
-        PGPSignatureSubpacketGenerator hashedPacketsGen = new PGPSignatureSubpacketGenerator();
-        {
-            /*
->>>>>>> 47c07aa3
              * From RFC about critical subpackets:
              * If a subpacket is encountered that is
              * marked critical but is unknown to the evaluating software, the
