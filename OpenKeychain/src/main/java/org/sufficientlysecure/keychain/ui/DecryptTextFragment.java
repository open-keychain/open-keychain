--- conflicted
+++ resolved
@@ -147,11 +147,7 @@
     public boolean onOptionsItemSelected(MenuItem item) {
         switch (item.getItemId()) {
             case R.id.decrypt_share: {
-<<<<<<< HEAD
-                startActivity(sendWithChooserExcludingEncrypt(mText.getText().toString()));
-=======
                 startActivity(sendWithChooserExcludingDecrypt(mText.getText().toString()));
->>>>>>> c442d3bd
                 break;
             }
             case R.id.decrypt_copy: {
