--- conflicted
+++ resolved
@@ -47,13 +47,10 @@
 import org.sufficientlysecure.keychain.Constants;
 import org.sufficientlysecure.keychain.R;
 import org.sufficientlysecure.keychain.operations.BaseOperation;
-<<<<<<< HEAD
-=======
 import org.sufficientlysecure.keychain.pgp.exception.PgpGeneralException;
 import org.sufficientlysecure.keychain.pgp.exception.PgpKeyNotFoundException;
 import org.sufficientlysecure.keychain.provider.KeychainContract.KeyRings;
 import org.sufficientlysecure.keychain.provider.ProviderHelper;
->>>>>>> 5c54ab1a
 import org.sufficientlysecure.keychain.operations.results.DecryptVerifyResult;
 import org.sufficientlysecure.keychain.operations.results.OperationResult.LogType;
 import org.sufficientlysecure.keychain.operations.results.OperationResult.OperationLog;
@@ -90,12 +87,9 @@
     private Set<Long> mAllowedKeyIds;
     private boolean mDecryptMetadataOnly;
     private byte[] mDecryptedSessionKey;
-<<<<<<< HEAD
     private byte[] mDetachedSignature;
-=======
     private String mRequiredSignerFingerprint;
     private boolean mSignedLiteralData;
->>>>>>> 5c54ab1a
 
     protected PgpDecryptVerify(Builder builder) {
         super(builder.mContext, builder.mProviderHelper, builder.mProgressable);
@@ -109,12 +103,9 @@
         this.mAllowedKeyIds = builder.mAllowedKeyIds;
         this.mDecryptMetadataOnly = builder.mDecryptMetadataOnly;
         this.mDecryptedSessionKey = builder.mDecryptedSessionKey;
-<<<<<<< HEAD
         this.mDetachedSignature = builder.mDetachedSignature;
-=======
         this.mSignedLiteralData = builder.mSignedLiteralData;
         this.mRequiredSignerFingerprint = builder.mRequiredSignerFingerprint;
->>>>>>> 5c54ab1a
     }
 
     public static class Builder {
@@ -131,12 +122,9 @@
         private Set<Long> mAllowedKeyIds = null;
         private boolean mDecryptMetadataOnly = false;
         private byte[] mDecryptedSessionKey = null;
-<<<<<<< HEAD
         private byte[] mDetachedSignature = null;
-=======
         private String mRequiredSignerFingerprint = null;
         private boolean mSignedLiteralData = false;
->>>>>>> 5c54ab1a
 
         public Builder(Context context, ProviderHelper providerHelper,
                        Progressable progressable,
@@ -220,7 +208,6 @@
             if (mDetachedSignature != null) {
                 Log.d(Constants.TAG, "Detached signature present, verifying with this signature only");
 
-<<<<<<< HEAD
                 return verifyDetachedSignature(mData.getInputStream(), 0);
             } else {
                 // automatically works with PGP ascii armor and PGP binary
@@ -231,7 +218,9 @@
                     // it is ascii armored
                     Log.d(Constants.TAG, "ASCII Armor Header Line: " + aIn.getArmorHeaderLine());
 
-                    if (aIn.isClearText()) {
+                    if (mSignedLiteralData) {
+                        return verifySignedLiteralData(aIn, 0);
+                    } else if (aIn.isClearText()) {
                         // a cleartext signature, verify it with the other method
                         return verifyCleartextSignature(aIn, 0);
                     } else {
@@ -240,18 +229,6 @@
                     }
                 } else {
                     return decryptVerify(in, 0);
-=======
-            if (in instanceof ArmoredInputStream) {
-                ArmoredInputStream aIn = (ArmoredInputStream) in;
-                // it is ascii armored
-                Log.d(Constants.TAG, "ASCII Armor Header Line: " + aIn.getArmorHeaderLine());
-
-                if (mSignedLiteralData) {
-                    return verifySignedLiteralData(aIn, 0);
-                } else if (aIn.isClearText()) {
-                    // a cleartext signature, verify it with the other method
-                    return verifyCleartextSignature(aIn, 0);
->>>>>>> 5c54ab1a
                 }
             }
         } catch (PGPException e) {
@@ -277,12 +254,12 @@
         // thinking that the proof-fetching operation is going to take most of the time
         updateProgress(R.string.progress_reading_data, 75, 100);
 
-        PGPObjectFactory pgpF = new PGPObjectFactory(in, new JcaKeyFingerprintCalculator());
+        JcaPGPObjectFactory pgpF = new JcaPGPObjectFactory(in);
         Object o = pgpF.nextObject();
         if (o instanceof PGPCompressedData) {
             log.add(LogType.MSG_DC_CLEAR_DECOMPRESS, indent + 1);
 
-            pgpF = new PGPObjectFactory(((PGPCompressedData) o).getDataStream(), new JcaKeyFingerprintCalculator());
+            pgpF = new JcaPGPObjectFactory(((PGPCompressedData) o).getDataStream());
             o = pgpF.nextObject();
             updateProgress(R.string.progress_decompressing_data, 80, 100);
         }
@@ -843,8 +820,6 @@
             metadata = null;
         }
 
-        OpenPgpSignatureResult signatureResult = signatureResultBuilder.build();
-
         if (encryptedData.isIntegrityProtected()) {
             updateProgress(R.string.progress_verifying_integrity, 95, 100);
 
@@ -858,14 +833,9 @@
             // If no valid signature is present:
             // Handle missing integrity protection like failed integrity protection!
             // The MDC packet can be stripped by an attacker!
-<<<<<<< HEAD
+            Log.d(Constants.TAG, "MDC fail");
             if (!signatureResultBuilder.isValidSignature()) {
                 log.add(LogType.MSG_DC_ERROR_INTEGRITY_MISSING, indent);
-=======
-            if (signatureResult.getStatus() != OpenPgpSignatureResult.SIGNATURE_SUCCESS_CERTIFIED
-                    && signatureResult.getStatus() != OpenPgpSignatureResult.SIGNATURE_SUCCESS_UNCERTIFIED) {
-                log.add(LogType.MSG_DC_ERROR_INTEGRITY_CHECK, indent);
->>>>>>> 5c54ab1a
                 return new DecryptVerifyResult(DecryptVerifyResult.RESULT_ERROR, log);
             }
         }
@@ -878,12 +848,8 @@
         DecryptVerifyResult result =
                 new DecryptVerifyResult(DecryptVerifyResult.RESULT_OK, log);
         result.setDecryptMetadata(metadata);
-<<<<<<< HEAD
         result.setSignatureResult(signatureResultBuilder.build());
         result.setCharset(charset);
-=======
-        result.setSignatureResult(signatureResult);
->>>>>>> 5c54ab1a
         return result;
 
     }
